--- conflicted
+++ resolved
@@ -1353,7 +1353,6 @@
 def RefAmOpp(_cmp, c87521, _num, c00100, EDCRAGE, c87668):
     """
 
-<<<<<<< HEAD
     Refundable American Opportunity Credit 2009+; Form 8863    
     
     This function checks the previously calculated American Opportunity credit with the phaseout range and then apply the 0.4 refundable rate
@@ -1388,10 +1387,6 @@
     # Phase out the credit for income range [80k,90k].
     if _cmp == 1 and c87521 > 0: 
         c87654 = 90000 * _num 
-=======
-    if _cmp == 1 and c87521 > 0:
-        c87654 = 90000 * _num
->>>>>>> 8940c041
         c87656 = c00100
         c87658 = np.maximum(0., c87654 - c87656)
         c87660 = 10000 * _num
@@ -1399,14 +1394,9 @@
         c87664 = c87662 * c87521 / 1000.0
     else:
         c87654, c87656, c87658, c87660, c87662, c87664 = 0., 0., 0., 0., 0., 0.
-<<<<<<< HEAD
     
     # Up to 40% of American Opportunity credit is Refundable.
     if _cmp == 1 and c87521 > 0 and EDCRAGE == 1: 
-=======
-
-    if _cmp == 1 and c87521 > 0 and EDCRAGE == 1:
->>>>>>> 8940c041
         c87666 = 0.
     else:
         c87666 = 0.4 * c87664
