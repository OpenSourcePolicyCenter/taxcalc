
import pandas as pd
from pandas import DataFrame
import math
import numpy as np
from .decorators import *

@iterate_jit(nopython=True)
def FilingStatus(MARS):
    if MARS == 3 or MARS == 6:
        _sep = 2
    else: _sep = 1

    return _sep 

@iterate_jit(parameters=["ALD_StudentLoan_HC", "ALD_SelfEmploymentTax_HC", "ALD_SelfEmp_HealthIns_HC",
                         "ALD_KEOGH_SEP_HC", "ALD_EarlyWithdraw_HC", "ALD_Alimony_HC"], nopython=True)
def Adj(   e35300_0, e35600_0, e35910_0, e03150, e03210, e03600, e03260,
                e03270, e03300, e03400, e03500, e03280, e03900, e04000,
                e03700, e03220, e03230, e03240, e03290, ALD_StudentLoan_HC,
                ALD_SelfEmploymentTax_HC, ALD_SelfEmp_HealthIns_HC,ALD_KEOGH_SEP_HC,
                ALD_EarlyWithdraw_HC, ALD_Alimony_HC):
    # Adjustments
    _feided = max(e35300_0, e35600_0 + e35910_0)  # Form 2555

    c02900 = (e03150 + (1-ALD_StudentLoan_HC)*e03210 + e03600 + (1-ALD_SelfEmploymentTax_HC)*e03260
              + (1-ALD_SelfEmp_HealthIns_HC)*e03270 + (1-ALD_KEOGH_SEP_HC)*e03300
              + (1-ALD_EarlyWithdraw_HC)*e03400 + (1-ALD_Alimony_HC)*e03500
              +e03280 + e03900 + e04000 + e03700
              + e03220 + e03230
              + e03240
              + e03290)

    return (_feided, c02900)


@iterate_jit(parameters=['FEI_ec_c', 'ALD_StudentLoan_HC'], nopython=True)
def CapGains(  e23250, e22250, e23660, _sep, _feided, FEI_ec_c, ALD_StudentLoan_HC,
                    f2555, e00200, e00300, e00600, e00700, e00800,
                    e00900, e01100, e01200, e01400, e01700, e02000, e02100,
                    e02300, e02600, e02610, e02800, e02540, e00400, e02400,
                    c02900, e03210, e03230, e03240, e02615):
    # Capital Gains

    c23650 = e23250 + e22250 + e23660
    c01000 = max(-3000 / _sep, c23650)
    c02700 = min(_feided, FEI_ec_c * f2555)
    _ymod1 = (e00200 + e00300 + e00600
            + e00700 + e00800 + e00900
            + c01000 + e01100 + e01200
            + e01400 + e01700 + e02000
            + e02100 + e02300 + e02600
            + e02610 + e02800 - e02540)
    _ymod2 = e00400 + (0.50 * e02400) - c02900
    _ymod3 = (1-ALD_StudentLoan_HC)* e03210 + e03230 + e03240 + e02615
    _ymod = _ymod1 + _ymod2 + _ymod3

    return (c23650, c01000, c02700, _ymod1, _ymod2, _ymod3, _ymod)


@iterate_jit(parameters=["SS_thd50", "SS_thd85", "SS_percentage1", "SS_percentage2"], nopython=True)
def SSBenefits(SSIND, MARS, e02500, _ymod, e02400, SS_thd50, SS_thd85, SS_percentage1, SS_percentage2):

    if SSIND !=0 or MARS == 3 or MARS == 6:
        c02500 = e02500
    elif _ymod < SS_thd50[MARS-1]:
        c02500 = 0.
    elif _ymod >= SS_thd50[MARS-1] and _ymod < SS_thd85[MARS-1]:
        c02500 = SS_percentage1 * min(_ymod - SS_thd50[MARS-1], e02400)
    else:
        c02500 = min(SS_percentage2 * (_ymod - SS_thd85[MARS-1]) +
                    SS_percentage1 * min(e02400, SS_thd85[MARS-1] -
                    SS_thd50[MARS-1]), SS_percentage2 * e02400)
    c02500 = float(c02500)

    return (c02500, e02500)


@iterate_jit(parameters=["II_em", "II_em_ps", "II_prt", "switch_PersonalExemption_Phaseout"], nopython=True)
def AGI(   _ymod1, c02500, c02700, e02615, c02900, e00100, e02500, XTOT, 
                II_em, II_em_ps, MARS, _sep, _fixup, II_prt, switch_PersonalExemption_Phaseout):

    # Adjusted Gross Income

    c02650 = _ymod1 + c02500 - c02700 + e02615  # Gross Income

    c00100 = c02650 - c02900
    _agierr = e00100 - c00100  # Adjusted Gross Income
    
    if _fixup >= 1:
        c00100 = c00100 + _agierr

    _posagi = max(c00100, 0)
    _ywossbe = e00100 - e02500
    _ywossbc = c00100 - c02500

    _prexmp = XTOT * II_em
    
    # Personal Exemptions (_phaseout smoothed)
    
    # Personal Exemption phaseout came into effect in 2013.
    # Switch by default is off for 2011 and 2012, and on for 2013 onwards.
    if switch_PersonalExemption_Phaseout:   
        _dispc_numer = II_prt * (_posagi - II_em_ps[MARS - 1])
        _dispc_denom = (2500 / _sep)
        _dispc = min(1, max(0, _dispc_numer / _dispc_denom ))
    else:
        _dispc = 0

    c04600 = _prexmp * (1 - _dispc)
    
    return (c02650, c00100, _agierr, _posagi, _ywossbe, _ywossbc, _prexmp, c04600)

<<<<<<< HEAD
@iterate_jit(parameters=["puf", "ID_ps","ID_Medical_frt", "ID_Casualty_frt", "ID_Miscellaneous_frt",
                         "ID_Charity_crt_Cash","ID_Charity_crt_Asset", "ID_prt", "ID_crt", "switch_ID_limitation"], nopython=True, puf=True)
def ItemDed(_posagi, e17500, e18400, e18425, e18450, e18500, e18800, e18900,
                 e20500, e20400, e19200, e20550, e20600, e20950, e19500, e19570,
                 e19400, e19550, e19800, e20100, e20200, e20900, e21000, e21010,
                 MARS, _sep, c00100, ID_ps,ID_Medical_frt, ID_Casualty_frt, ID_Miscellaneous_frt,
                 ID_Charity_crt_Cash, ID_Charity_crt_Asset, ID_prt, ID_crt, switch_ID_limitation, puf):
=======
@iterate_jit(parameters=["puf", "ID_ps","ID_Medical_frt", "ID_Casualty_frt", 
                         "ID_Miscellaneous_frt", "ID_Charity_crt_Cash",
                         "ID_Charity_crt_Asset", "ID_prt", "ID_crt", 
                         "ID_Charity_frt", "ID_StateLocalTax_HC"], 
                         nopython=True, puf=True)

def ItemDed(_posagi, e17500, e18400, e18425, e18450, e18500, e18800, e18900,
                 e20500, e20400, e19200, e20550, e20600, e20950, e19500, 
                 e19570, e19400, e19550, e19800, e20100, e20200, e20900, 
                 e21000, e21010, MARS, _sep, c00100, ID_ps,ID_Medical_frt, 
                 ID_Casualty_frt, ID_Miscellaneous_frt, ID_Charity_crt_Cash, 
                 ID_Charity_crt_Asset, ID_prt, ID_crt, ID_StateLocalTax_HC, 
                 ID_Charity_frt, puf):

>>>>>>> 8968fed3
    """
    WARNING: Any additional keyword args, such as 'puf=True' here, must be 
    passed to the function at the END of the argument list. If you stick the 
    argument somewhere in the middle of the signature, you will get errors.
    """
    # Medical #
    c17750 = ID_Medical_frt * _posagi
    c17000 = max(0, e17500 - c17750)

    # State and Local Income Tax, or Sales Tax #
    _sit1 = max(e18400, e18425)
    _sit = max(_sit1, 0)
    _statax =  max(_sit, e18450)

    # Other Taxes #
    c18300 = _statax + e18500 + e18800 + e18900

    # Casulty #
    if e20500 > 0:
        c37703 = e20500 + ID_Casualty_frt * _posagi
        c20500 = c37703 - ID_Casualty_frt* _posagi
    else:
        c37703 = 0.
        c20500 = 0.

    # Miscellaneous #
    c20750 = ID_Miscellaneous_frt * _posagi
    if puf == True:
        c20400 = e20400
    else:
        c20400 = e20550 + e20600 + e20950
    c20800 = max(0, c20400 - c20750)

    # Interest Paid Deductions
    if puf == True:
        c19200 = e19200
    else:
        c19200 = e19500 + e19570 + e19400 + e19550

    # Charity (assumes carryover is non-cash)
    base_charity = e19800 + e20100 + e20200
    if base_charity <= 0.2 * _posagi:
        c19700 = base_charity
    else:
        lim50 = min(ID_Charity_crt_Cash * _posagi, e19800)
        lim30 = min(ID_Charity_crt_Asset * _posagi, e20100 + e20200)
        c19700 = min(0.5 * _posagi, lim30 + lim50)

    charity_floor = ID_Charity_frt * _posagi # frt is zero in present law
    c19700 = max(0, c19700 - charity_floor)
 

    # Gross Itemized Deductions #
<<<<<<< HEAD
    c21060 = (e20900 + c17000 + c18300 + c19200 + c19700
              + c20500 + c20800 + e21000 + e21010)
    
    # Limitation for Itemized Deduction (Pease) starting in 2013
    # The switch by default is off for 2011 and 2012, and on for 2013 onwards
    if switch_ID_limitation:
        _phase2_i = ID_ps[MARS-1]
    
        _nonlimited = c17000 + c20500 + e19570 + e21010 + e20900
        _limitratio = _phase2_i/_sep
    
        if c21060 > _nonlimited and c00100 > _limitratio:
            dedmin = ID_crt * (c21060 - _nonlimited)
            dedpho = ID_prt * max(0, _posagi - _limitratio)
            c21040 = min(dedmin, dedpho)
        else:
            c21040 = 0.0
=======
    c21060 = (e20900 + c17000 + (1-ID_StateLocalTax_HC)*c18300 + c19200
           + c19700 + c20500 + c20800 + e21000 + e21010)

    _phase2_i = ID_ps[MARS-1]

    _nonlimited = c17000 + c20500 + e19570 + e21010 + e20900
    _limitratio = _phase2_i/_sep

    if c21060 > _nonlimited and c00100 > _limitratio:
        dedmin = ID_crt * (c21060 - _nonlimited)
        dedpho = ID_prt * max(0, _posagi - _limitratio)
        c21040 = min(dedmin, dedpho)
    else:
        c21040 = 0.0


    if c21060 > _nonlimited and c00100 > _limitratio:
        c04470 = c21060 - c21040
>>>>>>> 8968fed3
    else:
        c21040 = 0
    
    # Final Itemized Deduction amount
    c04470 = c21060 - c21040
                
    

    # the variables that are casted as floats below can be either floats or 
    # ints depending n which if/else branches they follow in the above code. 
    # they need to always be the same type

    c20400 = float(c20400)
    c19200 = float(c19200)
    c37703 = float(c37703)
    c20500 = float(c20500)

    return (c17750, c17000, _sit1, _sit, _statax, c18300, c37703, c20500,
                c20750, c20400, c19200, c20800, c19700, c21060, _phase2_i,
                _nonlimited, _limitratio, c04470, c21040)

@iterate_jit(parameters=["SS_Earnings_c", "FICA_ss_trt", "FICA_mc_trt"], 
    nopython=True)
def EI_FICA(   e00900, e02100, SS_Earnings_c, e00200,
                    e11055, e00250, e30100, FICA_ss_trt, FICA_mc_trt):
    # Earned Income and FICA #

    _sey = e00900 + e02100
    _fica_ss = max(0, FICA_ss_trt * min(SS_Earnings_c, e00200
                 + max(0, _sey) * (1 - 0.5 * (FICA_mc_trt+FICA_ss_trt))))
    _fica_mc = max(0, FICA_mc_trt * (e00200 + max(0, _sey))
                *(1 - 0.5 * (FICA_mc_trt+FICA_ss_trt)))

    _fica = _fica_mc + _fica_ss

    _setax = max(0, _fica - (FICA_ss_trt+FICA_mc_trt) * e00200)
    
    if _setax <= 14204:
        _seyoff = 0.5751 * _setax
    else: 
        _seyoff = 0.5 * _setax + 10067

    c11055 = e11055

    _earned = max(0, e00200 + e00250 + e11055 + e30100 + _sey - _seyoff)

    return (_sey, _fica, _setax, _seyoff, c11055, _earned)

@iterate_jit(parameters=["AMED_thd", "AMED_trt", "FICA_ss_trt", 
                         "FICA_mc_trt"], nopython=True)
def AMED(e00200, MARS, AMED_thd, _sey, AMED_trt, FICA_mc_trt, FICA_ss_trt):
    _amed = AMED_trt * max(0, e00200 
                + max(0, _sey) * (1 - 0.5 * (FICA_mc_trt+FICA_ss_trt))
                - AMED_thd[MARS-1]) 

    return _amed

@iterate_jit(parameters=["puf", "STD", "STD_Aged", "II_rt1", "II_rt2", "II_rt3", "II_rt4", 
             "II_rt5", "II_rt6", "II_rt7", "II_brk1", "II_brk2", "II_brk3", "II_brk4", "II_brk5", 
            "II_brk6"], nopython=True, puf=True)
def StdDed( DSI, _earned, STD, e04470, e00100, e60000,
            MARS, MIDR, e15360, AGEP, AGES, PBI, SBI, _exact, e04200, e02400, STD_Aged,
            c04470, c00100, c21060, c21040, e37717, c04600, e04805, t04470, 
            f6251, _feided, c02700, FDED, II_rt1, II_rt2, II_rt3, II_rt4, II_rt5, II_rt6, II_rt7,
            II_brk1, II_brk2, II_brk3, II_brk4, II_brk5, II_brk6, _fixup, 
            _compitem, _txpyers, _numextra,  puf):


    # Check whether this taxpayer is a dependent. If so, apply the dependent deduction
    if DSI == 1:
        c15100 = max(350 + _earned, STD[6])
    else:
        c15100 = 0.

    # First make sure the dependent deduction is capped at the regular standard deduction amount
    # Then Married filing Jointly taxpayers should use itemized dedecion if their spouse filed Itemized Deduction #assumption
    #      Exclude the compulsory itemizers
    # Apply the standard deduction
    if (DSI == 1):
        c04100 = min( STD[MARS-1], c15100)
    elif _compitem == 1 or (3 <= MARS and MARS <=6 and MIDR == 1):
        c04100 = 0.
    else:
        c04100 = STD[MARS - 1]
    
    # Deduct Motor Vehicle Tax
    c04100 = c04100 + e15360

    # ?
    if f6251 == 0 and e04470 == 0:
        x04500 = e00100 - e60000
        c04500 = c00100 - x04500
    else:
        x04500 = 0.
    
    # Add extra deductions for aged and blind
    if puf:
        _numextra = _numextra
    else:
        _numextra = float(AGEP + AGES + PBI + SBI)

    if _exact == 1 and MARS == 3 or MARS == 5:
        c04200 = e04200
    else:
        c04200 = _numextra * STD_Aged[MARS-1]

    c15200 = c04200

    # Married filing Jointly taxpayers should use itemized dedecion if their spouse filed Itemized Deduction
    # Get the standard deduction amount
    if (MARS == 3 or MARS == 6) and (MIDR==1):
        _standard = 0.
    else:
        _standard = c04100 + c04200

    if FDED == 1:
        _othded = e04470 - c04470
        if _fixup>=2:
            c04470 = c04470 + _othded;
            c04100 = 0.
            c04200 = 0.
            _standard = 0.
    else: 
        _othded = 0.

    c04500 = c00100 - max(c04470, max(c04100, _standard + e37717))
    c04800 = max(0., c04500 - c04600 - e04805)

    #Check with Dan whether this is right!
    if c04470 > _standard:
        _standard = 0

    if c04470 <= _standard:
        c04470 = 0

    #why is this here, c60000 is reset many times? 
    if _standard > 0:
        c60000 = c00100 - x04500
    else:
        c60000 = c04500

    c60000 = c60000 - e04805

    #PAUSED HERE!!!
    # Some taxpayers iteimize only for AMT, not regular tax
    _amtstd = 0.

    if (e04470 == 0 and (t04470 > _amtstd) and f6251 == 1 and _exact == 1):
        c60000 = c00100 - t04470

    if (c04800 > 0 and _feided > 0):
        _taxinc = c04800 + c02700
    else:
        _taxinc = c04800

    if (c04800 > 0 and _feided > 0):
        _feitax = Taxer_i(_feided, MARS, II_rt1, II_rt2, II_rt3, II_rt4, II_rt5, II_rt6, II_rt7,
                          II_brk1, II_brk2, II_brk3, II_brk4, II_brk5, II_brk6)

        _oldfei = Taxer_i(c04800, MARS, II_rt1, II_rt2, II_rt3, II_rt4, II_rt5, II_rt6, II_rt7,
                          II_brk1, II_brk2, II_brk3, II_brk4, II_brk5, II_brk6)
    else:
        _feitax, _oldfei = 0., 0.

    return (c15100, _numextra, _txpyers, c15200, c04470,
                  _othded, c04100, c04200, _standard, c04500,
                 c04800, c60000, _amtstd, _taxinc, _feitax, _oldfei, _compitem)


@iterate_jit(parameters=["II_rt1", "II_rt2", "II_rt3", "II_rt4", "II_rt5", "II_rt6", "II_rt7",
             "II_brk1", "II_brk2", "II_brk3", "II_brk4", "II_brk5", "II_brk6"],nopython=True)
def XYZD(_taxinc, c04800, MARS, II_rt1, II_rt2, II_rt3, II_rt4, II_rt5, II_rt6, II_rt7,
         II_brk1, II_brk2, II_brk3, II_brk4, II_brk5, II_brk6):

    _xyztax = Taxer_i(_taxinc, MARS, II_rt1, II_rt2, II_rt3, II_rt4, II_rt5, II_rt6, II_rt7,
                      II_brk1, II_brk2, II_brk3, II_brk4, II_brk5, II_brk6) 
    c05200 = Taxer_i(c04800, MARS, II_rt1, II_rt2, II_rt3, II_rt4, II_rt5, II_rt6, II_rt7,
                     II_brk1, II_brk2, II_brk3, II_brk4, II_brk5, II_brk6)

    return (_xyztax, c05200)


@iterate_jit(nopython=True)
def NonGain(c23650, e23250, e01100):
    _cglong = min(c23650, e23250) + e01100
    _noncg = 0
    return (_cglong, _noncg)



@iterate_jit(parameters=[ "II_rt1", "II_rt2", "II_rt3", "II_rt4", "II_rt5", "II_rt6", "II_rt7", 
<<<<<<< HEAD
             "II_brk1", "II_brk2", "II_brk3", "II_brk4", "II_brk5", "II_brk6", "CG_rt1", "CG_rt2", "CG_rt3"], nopython=True)
=======
             "II_brk1", "II_brk2", "II_brk3", "II_brk4", "II_brk5", "II_brk6",
             "CG_rt1", "CG_rt2", "CG_rt3", "CG_thd1", "CG_thd2"], nopython=True)
>>>>>>> 8968fed3

def TaxGains(e00650, c04800, e01000, c23650, e23250, e01100, e58990, 
                  e58980, e24515, e24518, MARS, _taxinc, _xyztax, _feided, 
                  _feitax, _cmp, e59410, e59420, e59440, e59470, e59400, 
                  e83200_0, e10105, e74400, II_rt1, II_rt2, II_rt3, II_rt4, II_rt5, II_rt6, II_rt7, 
<<<<<<< HEAD
                  II_brk1, II_brk2, II_brk3, II_brk4, II_brk5, II_brk6, CG_rt3, CG_rt2, CG_rt1):
    # Capital Gain tax calculation for regular tax
       
=======
                  II_brk1, II_brk2, II_brk3, II_brk4, II_brk5, II_brk6,
                  CG_rt1, CG_rt2, CG_rt3, CG_thd1, CG_thd2):

>>>>>>> 8968fed3
    c00650 = e00650
    _addtax = 0.

    # check whether this taxpayer has any long-term cap gain or qualified dividends
    if e01000 > 0 or c23650 > 0. or e23250 > 0. or e01100 > 0. or e00650 > 0.:
        _hasgain = 1.
    else:
        _hasgain = 0.

    # calculate cap gain and qualified dividends tax (Form 1040, Schedule D Tax Worksheet)
    if _taxinc > 0. and _hasgain == 1.:
        #if/else 1
        _dwks5 = max(0., e58990 - e58980)
        c24505 = max(0., c00650 - _dwks5)

        # gain for tax computation
        if e01100 > 0.:
            c24510 = float(e01100)
        else:
            c24510 = max(0., min(c23650, e23250)) + e01100

        _dwks9 = max(0, c24510 - min(e58990, e58980))
        c24516 = c24505 + _dwks9

        #if/else 2
        _dwks12 = min(_dwks9, e24515 + e24518)
        c24517 = c24516 - _dwks12
        c24520 = max(0., _taxinc - c24517)
        # tentative TI less schD gain
        c24530 = min(CG_thd1[MARS - 1], _taxinc)

        #if/else 3
        _dwks16 = min(c24520, c24530)
        _dwks17 = max(0., _taxinc - c24516)
        c24540 = max(_dwks16, _dwks17)
        c24534 = c24530 - _dwks16
        lowest_rate_tax = CG_rt1 * c24534
        _dwks21 = min(_taxinc, c24517)
        c24597 = max(0., _dwks21 - c24534)

        #if/else 4
        # income subject to 15% tax
        c24598 = CG_rt2 * c24597  # actual 15% tax
        _dwks25 = min(_dwks9, e24515)
        _dwks26 = c24516 + c24540
        _dwks28 = max(0., _dwks26 - _taxinc)
        c24610 = max(0., _dwks25 - _dwks28)
        c24615 = 0.25 * c24610
        _dwks31 = c24540 + c24534 + c24597 + c24610
        c24550 = max(0., _taxinc - _dwks31)
        c24570 = 0.28 * c24550

<<<<<<< HEAD
        if c24540 > II_brk6[MARS - 1]:
            _addtax = (CG_rt3 - CG_rt2) * c24517

        elif c24540<= II_brk6[MARS - 1] and _taxinc > II_brk6[MARS - 1]:
            _addtax = (CG_rt3 - CG_rt2) * min(c24517, c04800 - II_brk6[MARS - 1])
=======
        if c24540 > CG_thd2[MARS - 1]:
            _addtax = (CG_rt3 - CG_rt2) * c24517

        elif c24540<= CG_thd2[MARS - 1] and _taxinc > CG_thd2[MARS - 1]:
            _addtax = (CG_rt3 - CG_rt2) * min(_dwks21, _taxinc - CG_thd2[MARS - 1])
>>>>>>> 8968fed3

        c24560 = Taxer_i(c24540, MARS, II_rt1, II_rt2, II_rt3, II_rt4, II_rt5, II_rt6, II_rt7, 
                         II_brk1, II_brk2, II_brk3, II_brk4, II_brk5, II_brk6)

<<<<<<< HEAD
        _taxspecial =  lowest_rate_tax + c24598 + c24615 + c24570 + c24560 + _addtax
=======
        _taxspecial = lowest_rate_tax + c24598 + c24615 + c24570 + c24560 + _addtax
>>>>>>> 8968fed3
        c24580 = min(_taxspecial, _xyztax)

    else:
        ## these variables only be used to check accuracy? unused in calcs. (except c24580)
        _dwks5 = 0.
        _dwks9 = 0.
        c24505 = 0.
        c24510 = 0.
        c24516 = max(0., min(e23250, c23650)) + e01100

        _dwks12 = 0.
        c24517 = 0.
        c24520 = 0.
        c24530 = 0.

        _dwks16 = 0.
        _dwks17 = 0.
        c24540 = 0.
        c24534 = 0.
        _dwks21 = 0.
        c24597 = 0.

        c24598 = 0.
        _dwks25 = 0.
        _dwks26 = 0.
        _dwks28 = 0.
        c24610 = 0.
        c24615 = 0.
        _dwks31 = 0.
        c24550 = 0.
        c24570 = 0.
        _addtax = 0.
        c24560 = 0.
        _taxspecial = 0.
        c24580 = _xyztax


    if c04800 > 0. and _feided > 0.:
        c05100 = max(0., c24580 - _feitax)
    else:
        c05100 = c24580


    # Form 4972 - Lump Sum Distributions
    # separate this lump Sum Distribution into a different function
    if _cmp == 1.:
        c59430 = max(0., e59410 - e59420)
        c59450 = c59430 + e59440 # income plus lump sum
        c59460 = max(0., min(0.5 * c59450, 10000.)) - 0.2 * max(0., 59450. - 20000.)
        _line17 = c59450 - c59460
        _line19 = c59450 - c59460 - e59470

        if c59450 >= 0.:
            _line22 = max(0., e59440 - e59440*c59460/c59450)
        else:
            _line22 = 0.

        _line30 = 0.1 * max(0., c59450 - c59460 - e59470)

        _line31 = 0.11 * min(_line30, 1190.)\
                + 0.12 * min(2270. - 1190., max(0, _line30 - 1190.))\
                + 0.14 * min(4530. - 2270., max(0., _line30 - 2270.))\
                + 0.15 * min(6690. - 4530., max(0., _line30 - 4530.))\
                + 0.16 * min(9170. - 6690., max(0., _line30 - 6690.))\
                + 0.18 * min(11440. - 9170., max(0., _line30 - 9170.))\
                + 0.20 * min(13710. - 11440., max(0., _line30 - 11440.))\
                + 0.23 * min(17160. - 13710., max(0., _line30 - 13710.))\
                + 0.26 * min(22880. - 17160., max(0., _line30 - 17160.))\
                + 0.30 * min(28600. - 22880., max(0., _line30 - 22880.))\
                + 0.34 * min(34320. - 28600., max(0., _line30 - 28600.))\
                + 0.38 * min(42300. - 34320., max(0., _line30 - 34320.))\
                + 0.42 * min(57190. - 42300., max(0., _line30 - 42300.))\
                + 0.48 * min(85790. - 57190., max(0., _line30 - 57190.))

        _line32 = 10. * _line31

        if e59440 == 0.:
            _line36 = _line32
            ## below are unused in calcs
            _line33 = 0.
            _line34 = 0.
            _line35 = 0.

        elif e59440 > 0.:
            _line33 = 0.1 * _line22

            _line34 = 0.11 * min(_line30, 1190.)\
                    + 0.12 * min(2270. - 1190., max(0., _line30 - 1190.))\
                    + 0.14 * min(4530. - 2270., max(0., _line30 - 2270.))\
                    + 0.15 * min(6690. - 4530., max(0., _line30 - 4530.))\
                    + 0.16 * min(9170. - 6690., max(0., _line30 - 6690.))\
                    + 0.18 * min(11440. - 9170., max(0., _line30 - 9170.))\
                    + 0.20 * min(13710. - 11440., max(0., _line30 - 11440.))\
                    + 0.23 * min(17160. - 13710., max(0., _line30 - 13710.))\
                    + 0.26 * min(22880. - 17160., max(0., _line30 - 17160.))\
                    + 0.30 * min(28600. - 22880., max(0., _line30 - 22880.))\
                    + 0.34 * min(34320. - 28600., max(0., _line30 - 28600.))\
                    + 0.38 * min(42300. - 34320., max(0., _line30 - 34320.))\
                    + 0.42 * min(57190. - 42300., max(0., _line30 - 42300.))\
                    + 0.48 * min(85790. - 57190., max(0., _line30 - 57190.))

            _line35 = 10. * _line34
            _line36 = max(0., _line32 - _line35)

        else:
            _line33 = 0.
            _line34 = 0.
            _line35 = 0.
            _line36 = 0.

        # tax saving from 10 yr option
        c59485 = _line36

        c59490 = c59485 + 0.2 * max(0., e59400)
        # pension gains tax plus
        c05700 = c59490

    else:
        # all but one unused in calcs
        c59430 = 0.
        c59450 = 0.
        c59460 = 0.
        _line17 = 0.
        _line19 = 0.
        _line22 = 0.
        _line30 = 0.
        _line31 = 0.
        _line32 = 0.
        _line33 = 0.
        _line34 = 0.
        _line35 = 0.
        _line36 = 0.
        c59485 = 0.
        c59490 = 0.
        c05700 = 0.


    _parents = e83200_0
    _s1291 = e10105
    c05750 = max(c05100 + _parents + c05700, e74400)
    _taxbc = c05750

    return (e00650, _hasgain, _dwks5, c24505, c24510, _dwks9, c24516,
            c24580, _dwks12, c24517, c24520, c24530, _dwks16,
            _dwks17, c24540, c24534, _dwks21, c24597, c24598, _dwks25,
            _dwks26, _dwks28, c24610, c24615, _dwks31, c24550, c24570,
            _addtax, c24560, _taxspecial, c05100, c05700, c59430,
            c59450, c59460, _line17, _line19, _line22, _line30, _line31,
            _line32, _line36, _line33, _line34, _line35, c59485, c59490,
            _s1291, _parents, _taxbc, c05750)

# TODO should we be returning c00650 instead of e00650??? Would need to change tests


<<<<<<< HEAD
@iterate_jit(parameters=["AMT_tthd", "II_brk6", "II_brk2", "AMT_Child_em", "CG_rt1", 
                         "CG_rt2", "CG_rt3", "AMT_em_ps", "AMT_em_pe", "KT_c_Age", "AMT_thd_MarriedS", 
                         "AMT_em", "AMT_prt","AMT_trt1", "AMT_trt2", "puf"],
=======
@iterate_jit(parameters=["AMT_tthd", "II_brk6", "II_brk2", "AMT_Child_em", 
                         "AMT_CG_rt1", "AMT_CG_rt2", "AMT_CG_rt3","AMT_CG_thd1",
                         "AMT_em_ps", "AMT_em_pe", "AMT_CG_thd2",
                         "KT_c_Age", "AMT_thd_MarriedS", "AMT_em", "AMT_prt",
                         "AMT_trt1", "AMT_trt2", "ID_StateLocalTax_HC", 
                         "puf"],
>>>>>>> 8968fed3
             nopython=True, puf=True)
def AMTI(       c60000, _exact, e60290, _posagi, e07300, x60260, c24517,
                e60300, e60860, e60100, e60840, e60630, e60550,
                e60720, e60430, e60500, e60340, e60680, e60600, e60405,
                e60440, e60420, e60410, e61400, e60660, e60480,
                e62000,  e60250, _cmp, _standard,  e04470, e17500, 
                f6251,  e62100, e21040, _sit, e20800, c00100, 
                c04470, c17000, e18500, c20800, c21040,   
                DOBYR, FLPDYR, DOBMD, SDOBYR, SDOBMD, SFOBYR, c02700, 
                e00100,  e24515, x62730, x60130, 
<<<<<<< HEAD
                x60220, x60240, c18300, _taxbc, AMT_tthd, 
                II_brk6, MARS, _sep, II_brk2, AMT_Child_em, CG_rt1,
                CG_rt2, CG_rt3, AMT_em_ps, AMT_em_pe, x62720, e00700, c24516, 
=======
                x60220, x60240, c18300, _taxbc, AMT_tthd, AMT_CG_thd1, AMT_CG_thd2,
                II_brk6, MARS, _sep, II_brk2, AMT_Child_em, AMT_CG_rt1,
                AMT_CG_rt2, AMT_CG_rt3, AMT_em_ps, AMT_em_pe, x62720, e00700, c24516, 
>>>>>>> 8968fed3
                c24520, c04800, e10105, c05700, e05800, e05100, e09600, 
                KT_c_Age, x62740, e62900, AMT_thd_MarriedS, _earned, e62600, 
                AMT_em, AMT_prt, AMT_trt1, AMT_trt2, _cmbtp_itemizer, 
                _cmbtp_standard, ID_StateLocalTax_HC, puf):

    c62720 = c24517 + x62720
    c60260 = e00700 + x60260
    ## QUESTION: c63100 variable is reassigned below before use, is this a BUG?
    c63100 = max(0., _taxbc - e07300)
    c60200 = min(c17000, AMT_prt * _posagi)
    c60240 = (1-ID_StateLocalTax_HC)*c18300 + x60240
    c60220 = c20800 + x60220
    c60130 = c21040 + x60130
    c62730 = e24515 + x62730 

    _amtded = c60200 + c60220 + c60240
    #if c60000 <= 0:

    #   _amtded = max(0., _amtded + c60000)
   
    if _standard == 0 or (_exact == 1 and ((_amtded + e60290) > 0)):
        _addamt = _amtded + e60290 - c60130
    else:
        _addamt = 0


    if _cmp == 1:
        c62100 = (_addamt + e60300 + e60860 + e60100 + e60840 + e60630 
               + e60550 + e60720 + e60430 + e60500 + e60340 + e60680 + e60600 
               + e60405 + e60440 + e60420 + e60410 + e61400 + e60660 - c60260 
               - e60480 - e62000 + c60000 - e60250)


    if (puf and (_standard == 0 or (_exact == 1 and e04470 > 0))):

        _edical = max(0., e17500 - max(0., e00100) * 0.075)
    else: _edical = 0.

    if (puf and ((_standard == 0 or (_exact == 1 and e04470 > 0))
        and f6251 == 1)):
        _cmbtp = _cmbtp_itemizer
        # (-1 * min(_edical, 0.025 * max(0., e00100)) + e62100 + c60260
        #        + e04470 + e21040 - _sit - e00100 - s18500 - e20800)
    else: _cmbtp = 0.


    if (puf == True and ((_standard == 0 or (_exact == 1 and e04470 > 0)))):
        c62100 = (c00100 - c04470 + min(c17000, 0.025 * max(0., c00100)) + 
            (1-ID_StateLocalTax_HC)*_sit + e18500 - c60260 + c20800 - c21040 )
        c62100 += _cmbtp



    if (puf == True and ((_standard > 0 and f6251 == 1))):
        _cmbtp = _cmbtp_standard
        #  s62100 - e00100 + e00700
    else: _cmbtp = 0


    if (puf == True and _standard > 0):
        c62100 = (c00100 - c60260 ) 
        c62100 += _cmbtp
 


    if (c62100 > AMT_em_pe) and (MARS == 3 or MARS == 6):
        _amtsepadd = max(0., min(AMT_thd_MarriedS, 0.25 * (c62100 - AMT_em_pe)))
    else: _amtsepadd = 0.
    c62100 = c62100 + _amtsepadd

    c62600 = max(0., AMT_em[MARS - 1] - AMT_prt * max(0., c62100 - AMT_em_ps[MARS - 1]))

    if DOBYR >= 1 and DOBYR <= 99:
        _DOBYR = DOBYR + 1900.
    else:
        _DOBYR = DOBYR

    if _DOBYR > 1890:
        _agep = FLPDYR - _DOBYR
    else:
        _agep = 50.

    if  SDOBYR >= 1 and SDOBYR <= 99:
        _SDOBYR = SDOBYR + 1900.
    else:
        _SDOBYR = SFOBYR

    if _SDOBYR > 1890:
        _agep = FLPDYR - _SDOBYR
    else:
        _ages = 50.

    if (_cmp == 1 and f6251 == 1 and _exact == 1):
        c62600 = e62600

    if _cmp == 1 and _exact == 0 and _agep < KT_c_Age and _agep != 0:
        c62600 = min(c62600, _earned + AMT_Child_em)
  
    c62700 = max(0., c62100 - c62600)


    _alminc = c62700

    if (c02700 > 0):
        _alminc = max(0., c62100 - c62600 + c02700)

        _amtfei = AMT_trt1 * c02700 + AMT_trt2 * max(0., c02700 - AMT_tthd / _sep)
    else:
        _alminc = c62700

        _amtfei = 0.


    c62780 = AMT_trt1 * _alminc + AMT_trt2 * \
        max(0., _alminc - AMT_tthd / _sep) - _amtfei

    if f6251 != 0:
        c62900 = float(e62900)
    else: 
        c62900 = float(e07300)
    
    c63000 = c62780 - c62900

    if c24516 == 0:
        c62740 = c62720 + c62730
    else: 
        c62740 = min(max(0., c24516 + x62740), c62720 + c62730)
    
    
    _ngamty = max(0., _alminc - c62740)

    c62745 = AMT_trt1 * _ngamty + AMT_trt2 * \
        max(0., _ngamty - AMT_tthd / _sep)

    y62745 = AMT_tthd / _sep

    _tamt2 = 0.

    _amt5pc = 0.0

  
    _amt15pc = min(_alminc, c62720) - _amt5pc - min(max(
        0., AMT_CG_thd1[MARS - 1] - c24520), min(_alminc, c62720))
    if c04800 == 0:
        _amt15pc = max(0., min(_alminc, c62720) - AMT_CG_thd1[MARS - 1])
    
   
    _amt25pc = min(_alminc, c62740) - min(_alminc, c62720)
    
    if c62730 == 0:
        _amt25pc = 0.
    else: 
        _amt25pc = min(_alminc, c62740) - min(_alminc, c62720)
  
<<<<<<< HEAD
    c62747 = CG_rt1 * _amt5pc

    
    c62755 = CG_rt2* _amt15pc
=======
    c62747 = AMT_CG_rt1 * _amt5pc

    
    c62755 = AMT_CG_rt2* _amt15pc
>>>>>>> 8968fed3
    
    c62770 = 0.25 * _amt25pc
    
    _tamt2 = c62747 + c62755 + c62770
 

    #NOTICE: for after 2013 only, original SAS code:
    #if FLPDYR eq 2013 then do;
    #    if _ngamty gt _brk6{FLPDYR,MARS} then...

    _amt = 0.
  
<<<<<<< HEAD
    if _ngamty > II_brk6[MARS - 1]:
        _amt = (CG_rt3 - CG_rt2) * min(_alminc, c62740)
    else: 
        _amt = 0.
    
    if _ngamty <= II_brk6[MARS - 1] and _alminc > II_brk6[MARS - 1]:
        _amt = (CG_rt3 - CG_rt2) * min(_alminc - II_brk6[MARS - 1], c62740)
=======
    if _ngamty > AMT_CG_thd2[MARS - 1]:
        _amt = (AMT_CG_rt3 - AMT_CG_rt2) * min(_alminc, c62740)
    else: 
        _amt = 0.
    
    if _ngamty <= AMT_CG_thd2[MARS - 1] and _alminc > AMT_CG_thd2[MARS - 1]:
        _amt = (AMT_CG_rt3 - AMT_CG_rt2) * min(_alminc - AMT_CG_thd2[MARS - 1], c62740)
>>>>>>> 8968fed3


    _tamt2 = _tamt2 + _amt


    c62800 = min(c62780, c62745 + _tamt2 - _amtfei)
    c63000 = c62800 - c62900
    c63100 = _taxbc - e07300 - c05700
    c63100 = c63100 + e10105 

    #NOTICE: will need to change here, original SAS code:
    #if FLPDYR ge 2011 then c63100 = c63100 + e10105;

    c63100 = max(0., c63100)

    c63200 = max(0., c63000 - c63100)
    c09600 = c63200
    _othtax = e05800 - (e05100 + e09600)

    c05800 = _taxbc + c63200

    return   (c62720, c60260, c63100, c60200, c60240, c60220,
              c60130, c62730, _addamt, c62100, _edical,
              _amtsepadd, c62600, _agep, _ages,  c62700,
              _alminc, _amtfei, c62780, c62900, c63000, c62740,
              _ngamty, c62745, y62745, _tamt2, _amt5pc, _amt15pc,
              _amt25pc, c62747, c62755, c62770, _amt, c62800,
              c09600, _othtax, c05800, _cmbtp)  

@iterate_jit(parameters=["NIIT_thd", "NIIT_trt", "switch_MUI"], nopython=True)
def MUI(c00100, NIIT_thd, MARS, e00300, e00600, c01000, e02000, NIIT_trt, NIIT, switch_MUI):
    # Additional Medicare tax on unearned Income
<<<<<<< HEAD
    #Updated code
    if switch_MUI:
        if c00100 > NIIT_thd[MARS - 1]:
            NIIT  = NIIT_trt * min(e00300 + e00600 + max(0, c01000)
                    + max(0, e02000), c00100 - NIIT_thd[MARS - 1])
    else:
        NIIT  = 0
=======
    if c00100 > NIIT_thd[MARS - 1]:
        NIIT  = NIIT_trt * min(e00300 + e00600 + max(0, c01000)
                + max(0, e02000), c00100 - NIIT_thd[MARS - 1])
    else: NIIT = 0
>>>>>>> 8968fed3
    return NIIT

@iterate_jit(parameters=["DCC_c", "puf"], nopython=True, puf=True)
def F2441(_earned, _fixeic, e59560, MARS, f2441, DCC_c,
               e32800, e32750 , e32775, CDOB1, CDOB2, e32890, e32880, FLPDYR, puf):

    if _fixeic == 1: 
        _earned = e59560

    if MARS == 2 and puf == True:
        if e32890 != 0:
            c32880 = 0.5 * _earned
            c32890 = 0.5 * _earned
        else:
            c32880 = max(0., e32880)
            c32890 = max(0., e32890)

    elif MARS != 2:
        c32880 = _earned
        c32890 = _earned

    if f2441 == 0:
        _ncu13 = 0
        if FLPDYR - CDOB1 >= 0 and FLPDYR - CDOB1 <= 12:
            _ncu13 = _ncu13 +1
        if FLPDYR - CDOB2 >= 0 and FLPDYR - CDOB2 <= 12:
            _ncu13 = _ncu13 +1
    else:
        _ncu13 = f2441
        
    _dclim = min(_ncu13, 2.) * DCC_c
    
    c32800 = min(max(e32800, e32750 + e32775), _dclim)

    #TODO deal with these types
    _earned = float(_earned)
    c32880 = float(c32880)
    c32890 = float(c32890)
    _ncu13 = float(_ncu13)

    return _earned, c32880, c32890, _ncu13, _dclim, c32800



@iterate_jit(nopython=True)
def DepCareBen(c32800, _cmp, MARS, c32880, c32890, e33420, e33430, e33450, 
                    e33460, e33465, e33470, _sep, _dclim, e32750, e32775, 
                    _earned):

    # Part III ofdependent care benefits
    if _cmp == 1  and MARS == 2:
        _seywage = min(c32880, c32890, e33420 + e33430 - e33450, e33460)
    else: 

        _seywage = 0.

    if _cmp == 1 and MARS != 2:  #this is same as above, why?
        _seywage = min(c32880, c32890, e33420 + e33430 - e33450, e33460)
   
    if _cmp == 1:
        c33465 = e33465
        c33470 = e33470
        c33475 = max(0., min(_seywage, 5000 / _sep) - c33470)
        c33480 = max(0., e33420 + e33430 - e33450 - c33465 - c33475)
        c32840 = c33470 + c33475

        c32800 = min(max(0., _dclim - c32840), max(0., e32750 + e32775 - c32840))

    else: 
        c33465, c33470, c33475, c33480, c32840 = 0.,0.,0.,0.,0.
        c32800 = c32800

    if MARS == 2:
        c33000 = max(0, min(c32800, min(c32880, c32890)))
    else: 
        c33000 = max(0, min(c32800, _earned))

    return _seywage, c33465, c33470, c33475, c33480, c32840, c32800, c33000




@iterate_jit(parameters=["CDCC_crt", "CDCC_ps"], nopython=True)
def ExpEarnedInc(  _exact, c00100, CDCC_ps, CDCC_crt,
                        c33000, c05800, e07300, e07180):
    # Expenses limited to earned income

    if _exact == 1: 

        _tratio = float(math.ceil(max((c00100 - CDCC_ps)
                / 2000, 0.)))

        c33200 = c33000 * 0.01 * max(20., CDCC_crt - min(15., _tratio))

    
    else: 
        _tratio = 0.

        c33200 = c33000 * 0.01 * max(20., CDCC_crt
                - max((c00100 - CDCC_ps) / 2000, 0.))

    c33400 = min(max(0., c05800 - e07300), c33200)

    # amount of the credit

    if e07180 == 0:

        c07180 = 0.
        c33000 = 0.
    else: 
        c07180 = c33400

    return _tratio, c33200, c33400, c07180, c33000



@iterate_jit(nopython=True)
def RateRed(c05800, _fixup, _othtax, _exact, x59560, _earned):

    # rate reduction credit for 2001 only, is this needed?
    c05800 = c05800
    c07970 = 0.


    if _fixup >= 3:
        c05800 = c05800 + _othtax

    if _exact == 1:
        c59560 = x59560
    else:
        c59560 = _earned 

    return c07970, c05800, c59560


@iterate_jit(parameters=["EITC_ps_MarriedJ", "EITC_rt", "EITC_c", "EITC_prt", "EITC_InvestIncome_c", 
                         "EITC_ps", "puf"], nopython=True, puf=True)
def NumDep(EICYB1, EICYB2, EICYB3,
                EIC, c00100, e00400, MARS, 
                EITC_ps, EITC_ps_MarriedJ, EITC_rt, c59560, EITC_c,
                EITC_prt, e83080, e00300, e00600, e01000, e40223, 
                e25360, e25430, e25470, e25400, e25500, e26210,
                e26340, e27200, e26205, e26320, EITC_InvestIncome_c, _cmp, SOIYR, 
                DOBYR, SDOBYR, _agep, _ages, c59660, puf):

    EICYB1 = max(0.0, EICYB1)
    EICYB2 = max(0.0, EICYB2)
    EICYB3 = max(0.0, EICYB3)

    _ieic = int( max(EIC, EICYB1) + EICYB2 + EICYB3)

    # Modified AGI only through 2002

    _modagi = c00100 + e00400


    if MARS == 2 and _modagi > 0:
        _val_ymax = float((EITC_ps[_ieic]
                    + EITC_ps_MarriedJ[_ieic]))

    else: _val_ymax = 0.

    if (MARS == 1 or MARS == 4 or MARS == 5 or MARS == 7) and _modagi > 0:
        _val_ymax = float(EITC_ps[_ieic])


    if (MARS == 1 or MARS == 4 or MARS == 5 or 
            MARS == 2 or MARS == 7) and _modagi > 0:

        c59660 = min(EITC_rt[_ieic] * c59560,
                EITC_c[_ieic])

        _preeitc = c59660 
    else: 

        c59660, _preeitc = 0., 0.

    if (MARS != 3 and MARS != 6 and _modagi > 0 and
            (_modagi > _val_ymax or c59560 > _val_ymax)):
        _preeitc = max(0., EITC_c[ _ieic] - EITC_prt[_ieic]
                       * (max(0.,max(_modagi,c59560)-_val_ymax)))
        _preeitc = min(_preeitc,c59660)


    if MARS != 3 and MARS != 6 and _modagi > 0:
        _val_rtbase = EITC_rt[_ieic] * 100
        _val_rtless = EITC_prt[_ieic] * 100
        _dy = (e00400 + e83080 + e00300 + e00600

                   + max(0., max(0., e01000) - max(0., e40223))
                   + max(0., max(0., e25360) - e25430 - e25470 - e25400 - e25500)
                   + max(0., e26210 + e26340 + e27200
                        - math.fabs(e26205) - math.fabs(e26320)))
    else:
        _val_rtbase = 0.
        _val_rtless = 0.
        _dy = 0.

    if (MARS != 3 and MARS != 6 and _modagi > 0 
            and _dy > EITC_InvestIncome_c):
         _preeitc = 0.

    if puf or (_ieic > 0) or (_agep >= 25 and _agep <= 64) or (_ages > 0):
        c59660 = _preeitc
    else:
        c59660 = 0.
        c59560 = 0.  # updated to reflect SAS code, but has no seeming affect on accuracy

    _eitc = c59660
       
    return (_ieic, EICYB1, EICYB2, EICYB3, _modagi, c59660,
               _val_ymax, _preeitc, _val_rtbase, _val_rtless, _dy)


@iterate_jit(parameters=["CTC_ps", "CTC_c", "CTC_prt"], nopython=True)
def ChildTaxCredit(n24, MARS, CTC_c, c00100, _feided, CTC_ps, _exact, 
                        c11070, c07220, c07230, _num, _precrd, _nctcr, CTC_prt):

    # Child Tax Credit
    if MARS == 2:
        _num = 2.

    _nctcr = n24

    _precrd = CTC_c * _nctcr

    _ctcagi = c00100 + _feided

    if _ctcagi > CTC_ps[MARS - 1] and _exact == 1:
        _precrd = max(0., _precrd - CTC_prt* 
                    math.ceil(_ctcagi - CTC_ps[MARS - 1]))

    if _ctcagi > CTC_ps[MARS - 1] and _exact != 1:
        _precrd = max(0., _precrd - CTC_prt * 
                    (max(0., _ctcagi - CTC_ps[MARS - 1]) + 500))

    #TODO get rid of this type declaration
    _precrd = float(_precrd)

    return (c11070, c07220, c07230, _num, _nctcr, _precrd, _ctcagi)

# def HopeCredit():
    # W/o congressional action, Hope Credit will replace 
    # American opportunities credit in 2018. NEED TO ADD LOGIC!!!


@iterate_jit(nopython=True)
def AmOppCr(_cmp, e87482, e87487, e87492, e87497):
    # American Opportunity Credit 2009+

    if _cmp == 1:

        c87482 = max(0., min(e87482, 4000.))
        c87487 = max(0., min(e87487, 4000.))
        c87492 = max(0., min(e87492, 4000.))
        c87497 = max(0., min(e87497, 4000.))
    else: 
        c87482, c87487, c87492, c87497 = 0.,0.,0.,0.

    if max(0, c87482 - 2000) == 0:
        c87483 = c87482
    else: 
        c87483 = 2000 + 0.25 * max(0, c87482 - 2000)

    if max(0, c87487 - 2000) == 0:
        c87488 = c87487
    else: 
        c87488 = 2000 + 0.25 * max(0, c87487 - 2000)

    if max(0, c87492 - 2000) == 0:
        c87493 = c87492
    else: 
        c87493 = 2000 + 0.25 * max(0, c87492 - 2000)

    if max(0, c87497 - 2000) == 0:
        c87498 = c87497
    else: 
        c87498 = 2000 + 0.25 * max(0, c87497 - 2000)


    c87521 = c87483 + c87488 + c87493 + c87498

    return (c87482, c87487, c87492, c87497,
               c87483, c87488, c87493, c87498, c87521)



@iterate_jit(parameters=['LLC_Expense_c', 'puf'], nopython=True, puf=True)
def LLC(e87530, LLC_Expense_c, e87526, e87522, e87524, e87528, c87540, c87550, puf):

    # Lifetime Learning Credit


    if puf == True:
        c87540 = float(min(e87530, LLC_Expense_c))
        c87530 = 0.
    else:
        c87530 = e87526 + e87522 + e87524 + e87528
        c87540 = float(min(c87530, LLC_Expense_c))


    c87550 = 0.2 * c87540

    return (c87540, c87550, c87530)



@iterate_jit(nopython=True)
def RefAmOpp(_cmp, c87521, _num, c00100, EDCRAGE, c87668):
    # Refundable American Opportunity Credit 2009+

    if _cmp == 1 and c87521 > 0: 
        c87654 = 90000 * _num 
        c87656 = c00100
        c87658 = np.maximum(0., c87654 - c87656)
        c87660 = 10000 * _num
        c87662 = 1000 * np.minimum(1., c87658 / c87660)
        c87664 = c87662 * c87521 / 1000.0
    else: 
        c87654, c87656, c87658, c87660, c87662, c87664 = 0., 0., 0., 0., 0., 0.

    if _cmp == 1 and c87521 > 0 and EDCRAGE == 1: 
        c87666 = 0.
    else: 
        c87666 = 0.4 * c87664

    if c87521 > 0 and _cmp == 1:
        c10960 = c87666
        c87668 = c87664 - c87666
        c87681 = c87666

    else: c10960, c87668, c87681 = 0., 0., 0.

    return (c87654, c87656, c87658, c87660, c87662,
               c87664, c87666, c10960, c87668, c87681)



@iterate_jit(parameters=["ETC_pe_Married", "ETC_pe_Single"], nopython=True)
def NonEdCr(c87550, MARS, ETC_pe_Married, c00100, _num,
    c07180, e07200, c07230, e07240, e07960, e07260, e07300,
<<<<<<< HEAD
    e07700, e07250, t07950, c05800, _precrd, ETC_pe_Single, c87668, FLPDYR):
=======
    e07700, e07250, t07950, c05800, _precrd, ETC_pe_Single, _xlin3, _xlin6, c87668, c87620):
>>>>>>> 8968fed3

    # Nonrefundable Education Credits
    # Form 8863 Tentative Education Credits
    c87560 = c87550

    # Phase Out
    if MARS == 2:
        c87570 = float(ETC_pe_Married * 1000)
    else:
        c87570 = float(ETC_pe_Single * 1000)

    c87580 = float(c00100)

    c87590 = max(0., c87570 - c87580)

    c87600 = 10000.0 * _num

    c87610 = min(1., float(c87590 / c87600))

    c87620 = c87560 * c87610

<<<<<<< HEAD
    #NOTICE: may need to change. Original SAS code:
    #else if FLPDYR eq 2010 or FLPDYR eq 2011 then do;
    #_xlin4 = max(0,c05800 - (e07300 + c07180 + e07200));...
    #Updated code

    if FLPDYR == 2011:
        _xlin4 = max(0,c05800 - (e07300 + c07180 + e07200));
        _xlin5 = min(c87620,_xlin4);
        _xlin8 = e07300 + c07180 + e07200 + _xlin5;
        _xlin9 = max(0,c05800 - (e07300 + c07180 + e07200 + _xlin5));
        _xlin10 = min(c87668,_xlin9);
        c87680 = _xlin5 + _xlin10;
        c07230 = c87680
=======
    _xlin3 = c87668 + c87620
    _xlin6 = max(0,c05800 - (e07300 + c07180 + e07200))
    c07230 = min(_xlin3, _xlin6)
>>>>>>> 8968fed3

    _ctc1 = c07180 + e07200 + c07230

    _ctc2 = e07240 + e07960 + e07260 + e07300

    _regcrd = _ctc1 + _ctc2

    _exocrd = e07700 + e07250

    _exocrd = _exocrd + t07950

    _ctctax = c05800 - _regcrd - _exocrd

    c07220 = min(_precrd, max(0., _ctctax))
    # lt tax owed
    
    return (c87560, c87570, c87580, c87590, c87600, c87610,
               c87620, _ctc1, _ctc2, _regcrd, _exocrd, _ctctax, c07220, c07230)

@iterate_jit(parameters=['ACTC_rt', 'SS_Earnings_c', 'ACTC_Income_thd', 'puf', 'ACTC_ChildNum',
                         'ALD_SelfEmploymentTax_HC'],
                        nopython=True, puf=True)
def AddCTC(_nctcr, _precrd, c07220, e00200, e82882, e30100, _sey, _setax, 
                _exact, e82880, ACTC_Income_thd, ACTC_rt, SS_Earnings_c, ALD_SelfEmploymentTax_HC,
                e03260, e09800, c59660, e11200, e59680, e59700, e59720,
                _fixup, e11070, e82915, e82940, c82940, ACTC_ChildNum, puf):

    # Additional Child Tax Credit


    c82940 = 0.

    # Part I of 2005 form 8812
    if _nctcr > 0:  #line 3
        c82925 = _precrd

        c82930 = c07220

        c82935 = c82925 - c82930

        # CTC not applied to tax


        c82880 = max(0., e00200 + e82882 + e30100
                        + max(0., _sey) - 0.5 * _setax)
        if _exact == 1:
            c82880 = e82880

        h82880 = c82880


        c82885 = max(0., c82880 - ACTC_Income_thd)

        c82890 = ACTC_rt * c82885

    else:
        c82925, c82930, c82935, c82880, h82880, c82885, c82890 = (0.,0., 0.,
            0., 0., 0., 0.)

    # Part II of 2005 form 8812

    if _nctcr >= ACTC_ChildNum and c82890 < c82935:
        c82900 = 0.0765 * min(SS_Earnings_c, c82880)


        c82905 = float((1-ALD_SelfEmploymentTax_HC)*e03260 + e09800)

        c82910 = c82900 + c82905
        
        c82915 = c59660 + e11200


        c82920 = max(0., c82910 - c82915)
        c82937 = max(c82890, c82920)


    else:

        c82900, c82905, c82910, c82915, c82920, c82937 = 0., 0., 0., 0., 0., 0.

    # Part II of 2005 form 8812
    if _nctcr > 2 and c82890 >= c82935:
        c82940 = c82935

    if _nctcr > 2 and c82890 < c82935:
        c82940 = min(c82935, c82937)
        
    if _nctcr <=2 and c82890>0:
        c82940 = min (c82890, c82935)

    #if _nctcr > 0:
    c11070 = c82940
    #else: 

    #    c11070 = 0.

                #WHY ARE WE SETTING AN 'E' VALUE HERE?     
    if puf == True and _nctcr > 0:
        e59660 = float(e59680 + e59700 + e59720)
    else:
        e59660 = 0.


    if e82915 > 0 and abs(e82940 - c82940)>100:
        _othadd = e11070 - c11070
    else:
        _othadd = 0.


    if e82915 > 0 and abs(e82940 - c82940) > 100 and _fixup >= 4:
        c11070 = c11070 + _othadd


    return ( c82925, c82930, c82935, c82880, h82880, c82885, c82890,
            c82900, c82905, c82910, c82915, c82920, c82937, c82940, c11070,
            e59660, _othadd)

def F5405(pm, rc):
    # Form 5405 First-Time Homebuyer Credit
    #not needed

    c64450 = np.zeros((rc.dim,))
    return DataFrame(data=np.column_stack((c64450,)), columns=['c64450'])


@iterate_jit(parameters=['puf'], nopython=True, puf=True)
def C1040( e07400, e07180, e07200, c07220, c07230, e07250,
                e07600, e07260, c07970, e07300, x07400, e09720,
                e07500, e07700, e08000, e07240, e08001, e07960, e07970,
                SOIYR, e07980, c05800, e08800, e09900, e09400, e09800, 
                e10000, e10100, e09700, e10050, e10075, e09805, e09710,
                c59660, c07180, _eitc, c59680, NIIT,_amed, puf ):

    # Allocate credits to tax in order on the tax form
    _avail = c05800
    c07180 = min(c07180,_avail) #child care credit
    _avail = _avail - c07180
    _avail = max(0,_avail - e07200)
    c07300 = min(e07300,_avail) #foreign tax credit
    _avail = _avail - c07300
    c07230 = min(c07230,_avail) #education credit
    _avail = _avail - c07230
    c07240 = min(e07240,_avail) #retirement savings credit
    _avail = _avail - c07240
    c07220 = min(c07220,_avail) #child tax credit
    _avail = _avail - c07220
    c07600 = min(e07600,_avail) #prior year min tax credit
    _avail = _avail - c07600
    c07260 = min(e07260,_avail) #res energy credit
    _avail = _avail-c07260

    c59680 = min(_eitc,_avail) 

    # Credits 1040 line 48

    x07400 = e07400 #General business credit

    c07100 = (e07180 + e07200 + e07600 + c07300 + x07400 
               + e07980 + c07220 + e07500 + e08000)
    #total credits
    #=childcare, elderly, disabled, prior year, foreign
    # ?, child tax credit, empowerment zone, other credit

    y07100 = c07100

    c07100 += e07700 + c07230 + c07970 + e07240 + e07260 + e08001 + e07960
    #total credits
    #+=mortgage int, education, alt. vehi, retirement savings, res energy, 
    #alt motor vehi, elec vehi

    x07100 = c07100
    c07100 = min(c07100, c05800) 
    #total credits can't be more than adj income tax before credits

    # Tax After credits 1040 line 52

    c08795 = max(0., c05800 - c07100) #SAS @1277
    
#    c08800 = c08795

    if puf == True:

        e08795 = float(e08800)
        #income tax after credits
    else:
        e08795 = 0.

    # Tax before refundable credits
    _othertax = e09900 + e09400 + e09800 + e10100 + NIIT + _amed
    c09200 = _othertax + c08795 + e10000 

    #assuming year (FLPDYR) > 2009
    c09200 = c09200 + e09700 + e10050 + e10075 + e09805 + e09710 + e09720

    return (c07100, y07100, x07100, c08795, e08795, c09200, _eitc, _othertax)



@iterate_jit(nopython=True)
def DEITC(c08795, c59660, c09200, c07100, c08800, c05800, _othertax, e11601, FLPDYR):


    # Decomposition of EITC

    if c08795 > 0 and c59660 > 0 and c08795 <= c59660:
       c59680 = c08795

       _comb = c59660 - c59680

    else:   

        c59680 = 0.
        _comb = 0.

    if c08795 > 0 and c59660 > 0 and c08795 > c59660: 
        c59680 = c59660
    
    c07150 = c07100 + c59680
    c07150 = min(c07150, c05800)
    c08800 = c05800 - c07150
    
    c59700 = min(_othertax, c59680)
    c59720 = c59680 - c59700

    if c08795 < 0 or c59660 <= 0:
        _compb = 0.
        c59680 = 0.
        c59700 = 0.
        c59720 = 0.

    else:
        _compb = 0.

    c07150 = c07100 + c59680
    #NOTICE: may need to change, original SAS code: 
    #if FLPDYR in(2011:2012) then c07150 = c07100 + e11601;
    #Updated code
    if (FLPDYR == 2011 | FLPDYR == 2012):
        c07150 = c07100 + e11601
    c07150 = c07150
    c10950 = 0.

    return (c59680, c59700, c59720, _comb, c07150, c10950, c08800)



@iterate_jit(nopython=True)
def OSPC_TAX( c09200, c59660, c11070, c10960, c11600, c10950 , _eitc, e11580,
              e11450, e11500, e82040, e09900, e11400, e11300, e11200, e11100,
              e11550, e09710, e09720):

    _refund = (c59660 + c11070 + c11600 + c10960 + c10950 + e11580 + e11450 +
               e11500)
    
    _ospctax = c09200 - _refund - e82040
    
    _payments = e09900 + e11500 + e11400 + e11300 + e11200 + e11100 + e11550 + e11450

    c10300 = max(0, _ospctax-e09710-e09720-_payments)


    # Ignore refundable partof _eitc
    #TODO Remove this _eitc
    #if c09200 <= _eitc:
    _eitc = c59660


    return (c10300, _eitc, _refund, _ospctax)


@jit(nopython=True)
def Taxer_i(inc_in, MARS, II_rt1, II_rt2, II_rt3, II_rt4, II_rt5, II_rt6, II_rt7,
            II_brk1, II_brk2, II_brk3, II_brk4, II_brk5, II_brk6):
   
#NOTICE: Will need to change, II_brk6 and II_rt7 do not exist for 2011/2013
#updated code
    _a6 = inc_in

    inc_out = (II_rt1 * min(_a6, II_brk1[MARS - 1])
               + II_rt2 * min(II_brk2[MARS - 1] - II_brk1[MARS - 1], max(0., _a6 - II_brk1[MARS - 1]))
               + II_rt3 * min(II_brk3[MARS - 1] - II_brk2[MARS - 1], max(0., _a6 - II_brk2[MARS - 1]))
               + II_rt4 * min(II_brk4[MARS - 1] - II_brk3[MARS - 1], max(0., _a6 - II_brk3[MARS - 1]))
               + II_rt5 * min(II_brk5[MARS - 1] - II_brk4[MARS - 1], max(0., _a6 - II_brk4[MARS - 1]))
               + II_rt6 * min(II_brk6[MARS - 1] - II_brk5[MARS - 1], max(0., _a6 - II_brk5[MARS - 1]))
               + II_rt7 * max(0., _a6 - II_brk6[MARS - 1]))

    return inc_out<|MERGE_RESOLUTION|>--- conflicted
+++ resolved
@@ -111,19 +111,11 @@
     
     return (c02650, c00100, _agierr, _posagi, _ywossbe, _ywossbc, _prexmp, c04600)
 
-<<<<<<< HEAD
-@iterate_jit(parameters=["puf", "ID_ps","ID_Medical_frt", "ID_Casualty_frt", "ID_Miscellaneous_frt",
-                         "ID_Charity_crt_Cash","ID_Charity_crt_Asset", "ID_prt", "ID_crt", "switch_ID_limitation"], nopython=True, puf=True)
-def ItemDed(_posagi, e17500, e18400, e18425, e18450, e18500, e18800, e18900,
-                 e20500, e20400, e19200, e20550, e20600, e20950, e19500, e19570,
-                 e19400, e19550, e19800, e20100, e20200, e20900, e21000, e21010,
-                 MARS, _sep, c00100, ID_ps,ID_Medical_frt, ID_Casualty_frt, ID_Miscellaneous_frt,
-                 ID_Charity_crt_Cash, ID_Charity_crt_Asset, ID_prt, ID_crt, switch_ID_limitation, puf):
-=======
+
 @iterate_jit(parameters=["puf", "ID_ps","ID_Medical_frt", "ID_Casualty_frt", 
                          "ID_Miscellaneous_frt", "ID_Charity_crt_Cash",
                          "ID_Charity_crt_Asset", "ID_prt", "ID_crt", 
-                         "ID_Charity_frt", "ID_StateLocalTax_HC"], 
+                         "ID_Charity_frt", "ID_StateLocalTax_HC","switch_ID_limitation"], 
                          nopython=True, puf=True)
 
 def ItemDed(_posagi, e17500, e18400, e18425, e18450, e18500, e18800, e18900,
@@ -132,9 +124,8 @@
                  e21000, e21010, MARS, _sep, c00100, ID_ps,ID_Medical_frt, 
                  ID_Casualty_frt, ID_Miscellaneous_frt, ID_Charity_crt_Cash, 
                  ID_Charity_crt_Asset, ID_prt, ID_crt, ID_StateLocalTax_HC, 
-                 ID_Charity_frt, puf):
-
->>>>>>> 8968fed3
+                 ID_Charity_frt, switch_ID_limitation, puf):
+
     """
     WARNING: Any additional keyword args, such as 'puf=True' here, must be 
     passed to the function at the END of the argument list. If you stick the 
@@ -188,9 +179,8 @@
  
 
     # Gross Itemized Deductions #
-<<<<<<< HEAD
-    c21060 = (e20900 + c17000 + c18300 + c19200 + c19700
-              + c20500 + c20800 + e21000 + e21010)
+    c21060 = (e20900 + c17000 + (1-ID_StateLocalTax_HC)*c18300 + c19200
+           + c19700 + c20500 + c20800 + e21000 + e21010)
     
     # Limitation for Itemized Deduction (Pease) starting in 2013
     # The switch by default is off for 2011 and 2012, and on for 2013 onwards
@@ -206,28 +196,6 @@
             c21040 = min(dedmin, dedpho)
         else:
             c21040 = 0.0
-=======
-    c21060 = (e20900 + c17000 + (1-ID_StateLocalTax_HC)*c18300 + c19200
-           + c19700 + c20500 + c20800 + e21000 + e21010)
-
-    _phase2_i = ID_ps[MARS-1]
-
-    _nonlimited = c17000 + c20500 + e19570 + e21010 + e20900
-    _limitratio = _phase2_i/_sep
-
-    if c21060 > _nonlimited and c00100 > _limitratio:
-        dedmin = ID_crt * (c21060 - _nonlimited)
-        dedpho = ID_prt * max(0, _posagi - _limitratio)
-        c21040 = min(dedmin, dedpho)
-    else:
-        c21040 = 0.0
-
-
-    if c21060 > _nonlimited and c00100 > _limitratio:
-        c04470 = c21060 - c21040
->>>>>>> 8968fed3
-    else:
-        c21040 = 0
     
     # Final Itemized Deduction amount
     c04470 = c21060 - c21040
@@ -417,26 +385,16 @@
 
 
 @iterate_jit(parameters=[ "II_rt1", "II_rt2", "II_rt3", "II_rt4", "II_rt5", "II_rt6", "II_rt7", 
-<<<<<<< HEAD
-             "II_brk1", "II_brk2", "II_brk3", "II_brk4", "II_brk5", "II_brk6", "CG_rt1", "CG_rt2", "CG_rt3"], nopython=True)
-=======
              "II_brk1", "II_brk2", "II_brk3", "II_brk4", "II_brk5", "II_brk6",
              "CG_rt1", "CG_rt2", "CG_rt3", "CG_thd1", "CG_thd2"], nopython=True)
->>>>>>> 8968fed3
 
 def TaxGains(e00650, c04800, e01000, c23650, e23250, e01100, e58990, 
                   e58980, e24515, e24518, MARS, _taxinc, _xyztax, _feided, 
                   _feitax, _cmp, e59410, e59420, e59440, e59470, e59400, 
                   e83200_0, e10105, e74400, II_rt1, II_rt2, II_rt3, II_rt4, II_rt5, II_rt6, II_rt7, 
-<<<<<<< HEAD
-                  II_brk1, II_brk2, II_brk3, II_brk4, II_brk5, II_brk6, CG_rt3, CG_rt2, CG_rt1):
-    # Capital Gain tax calculation for regular tax
-       
-=======
                   II_brk1, II_brk2, II_brk3, II_brk4, II_brk5, II_brk6,
                   CG_rt1, CG_rt2, CG_rt3, CG_thd1, CG_thd2):
 
->>>>>>> 8968fed3
     c00650 = e00650
     _addtax = 0.
 
@@ -489,28 +447,16 @@
         c24550 = max(0., _taxinc - _dwks31)
         c24570 = 0.28 * c24550
 
-<<<<<<< HEAD
-        if c24540 > II_brk6[MARS - 1]:
-            _addtax = (CG_rt3 - CG_rt2) * c24517
-
-        elif c24540<= II_brk6[MARS - 1] and _taxinc > II_brk6[MARS - 1]:
-            _addtax = (CG_rt3 - CG_rt2) * min(c24517, c04800 - II_brk6[MARS - 1])
-=======
         if c24540 > CG_thd2[MARS - 1]:
             _addtax = (CG_rt3 - CG_rt2) * c24517
 
         elif c24540<= CG_thd2[MARS - 1] and _taxinc > CG_thd2[MARS - 1]:
             _addtax = (CG_rt3 - CG_rt2) * min(_dwks21, _taxinc - CG_thd2[MARS - 1])
->>>>>>> 8968fed3
 
         c24560 = Taxer_i(c24540, MARS, II_rt1, II_rt2, II_rt3, II_rt4, II_rt5, II_rt6, II_rt7, 
                          II_brk1, II_brk2, II_brk3, II_brk4, II_brk5, II_brk6)
 
-<<<<<<< HEAD
-        _taxspecial =  lowest_rate_tax + c24598 + c24615 + c24570 + c24560 + _addtax
-=======
         _taxspecial = lowest_rate_tax + c24598 + c24615 + c24570 + c24560 + _addtax
->>>>>>> 8968fed3
         c24580 = min(_taxspecial, _xyztax)
 
     else:
@@ -665,19 +611,12 @@
 # TODO should we be returning c00650 instead of e00650??? Would need to change tests
 
 
-<<<<<<< HEAD
-@iterate_jit(parameters=["AMT_tthd", "II_brk6", "II_brk2", "AMT_Child_em", "CG_rt1", 
-                         "CG_rt2", "CG_rt3", "AMT_em_ps", "AMT_em_pe", "KT_c_Age", "AMT_thd_MarriedS", 
-                         "AMT_em", "AMT_prt","AMT_trt1", "AMT_trt2", "puf"],
-=======
 @iterate_jit(parameters=["AMT_tthd", "II_brk6", "II_brk2", "AMT_Child_em", 
                          "AMT_CG_rt1", "AMT_CG_rt2", "AMT_CG_rt3","AMT_CG_thd1",
                          "AMT_em_ps", "AMT_em_pe", "AMT_CG_thd2",
                          "KT_c_Age", "AMT_thd_MarriedS", "AMT_em", "AMT_prt",
                          "AMT_trt1", "AMT_trt2", "ID_StateLocalTax_HC", 
-                         "puf"],
->>>>>>> 8968fed3
-             nopython=True, puf=True)
+                         "puf"], nopython=True, puf=True)
 def AMTI(       c60000, _exact, e60290, _posagi, e07300, x60260, c24517,
                 e60300, e60860, e60100, e60840, e60630, e60550,
                 e60720, e60430, e60500, e60340, e60680, e60600, e60405,
@@ -687,15 +626,9 @@
                 c04470, c17000, e18500, c20800, c21040,   
                 DOBYR, FLPDYR, DOBMD, SDOBYR, SDOBMD, SFOBYR, c02700, 
                 e00100,  e24515, x62730, x60130, 
-<<<<<<< HEAD
-                x60220, x60240, c18300, _taxbc, AMT_tthd, 
-                II_brk6, MARS, _sep, II_brk2, AMT_Child_em, CG_rt1,
-                CG_rt2, CG_rt3, AMT_em_ps, AMT_em_pe, x62720, e00700, c24516, 
-=======
                 x60220, x60240, c18300, _taxbc, AMT_tthd, AMT_CG_thd1, AMT_CG_thd2,
                 II_brk6, MARS, _sep, II_brk2, AMT_Child_em, AMT_CG_rt1,
                 AMT_CG_rt2, AMT_CG_rt3, AMT_em_ps, AMT_em_pe, x62720, e00700, c24516, 
->>>>>>> 8968fed3
                 c24520, c04800, e10105, c05700, e05800, e05100, e09600, 
                 KT_c_Age, x62740, e62900, AMT_thd_MarriedS, _earned, e62600, 
                 AMT_em, AMT_prt, AMT_trt1, AMT_trt2, _cmbtp_itemizer, 
@@ -850,17 +783,10 @@
     else: 
         _amt25pc = min(_alminc, c62740) - min(_alminc, c62720)
   
-<<<<<<< HEAD
-    c62747 = CG_rt1 * _amt5pc
-
-    
-    c62755 = CG_rt2* _amt15pc
-=======
     c62747 = AMT_CG_rt1 * _amt5pc
 
     
     c62755 = AMT_CG_rt2* _amt15pc
->>>>>>> 8968fed3
     
     c62770 = 0.25 * _amt25pc
     
@@ -873,15 +799,6 @@
 
     _amt = 0.
   
-<<<<<<< HEAD
-    if _ngamty > II_brk6[MARS - 1]:
-        _amt = (CG_rt3 - CG_rt2) * min(_alminc, c62740)
-    else: 
-        _amt = 0.
-    
-    if _ngamty <= II_brk6[MARS - 1] and _alminc > II_brk6[MARS - 1]:
-        _amt = (CG_rt3 - CG_rt2) * min(_alminc - II_brk6[MARS - 1], c62740)
-=======
     if _ngamty > AMT_CG_thd2[MARS - 1]:
         _amt = (AMT_CG_rt3 - AMT_CG_rt2) * min(_alminc, c62740)
     else: 
@@ -889,8 +806,6 @@
     
     if _ngamty <= AMT_CG_thd2[MARS - 1] and _alminc > AMT_CG_thd2[MARS - 1]:
         _amt = (AMT_CG_rt3 - AMT_CG_rt2) * min(_alminc - AMT_CG_thd2[MARS - 1], c62740)
->>>>>>> 8968fed3
-
 
     _tamt2 = _tamt2 + _amt
 
@@ -922,20 +837,11 @@
 @iterate_jit(parameters=["NIIT_thd", "NIIT_trt", "switch_MUI"], nopython=True)
 def MUI(c00100, NIIT_thd, MARS, e00300, e00600, c01000, e02000, NIIT_trt, NIIT, switch_MUI):
     # Additional Medicare tax on unearned Income
-<<<<<<< HEAD
-    #Updated code
-    if switch_MUI:
-        if c00100 > NIIT_thd[MARS - 1]:
-            NIIT  = NIIT_trt * min(e00300 + e00600 + max(0, c01000)
-                    + max(0, e02000), c00100 - NIIT_thd[MARS - 1])
-    else:
-        NIIT  = 0
-=======
-    if c00100 > NIIT_thd[MARS - 1]:
+    if switch_MUI and c00100 > NIIT_thd[MARS - 1]:
         NIIT  = NIIT_trt * min(e00300 + e00600 + max(0, c01000)
                 + max(0, e02000), c00100 - NIIT_thd[MARS - 1])
     else: NIIT = 0
->>>>>>> 8968fed3
+
     return NIIT
 
 @iterate_jit(parameters=["DCC_c", "puf"], nopython=True, puf=True)
@@ -1277,12 +1183,8 @@
 @iterate_jit(parameters=["ETC_pe_Married", "ETC_pe_Single"], nopython=True)
 def NonEdCr(c87550, MARS, ETC_pe_Married, c00100, _num,
     c07180, e07200, c07230, e07240, e07960, e07260, e07300,
-<<<<<<< HEAD
-    e07700, e07250, t07950, c05800, _precrd, ETC_pe_Single, c87668, FLPDYR):
-=======
-    e07700, e07250, t07950, c05800, _precrd, ETC_pe_Single, _xlin3, _xlin6, c87668, c87620):
->>>>>>> 8968fed3
-
+    e07700, e07250, t07950, c05800, _precrd, ETC_pe_Single,
+    c87668, FLPDYR, _xlin3, _xlin6, c87620):
     # Nonrefundable Education Credits
     # Form 8863 Tentative Education Credits
     c87560 = c87550
@@ -1303,7 +1205,6 @@
 
     c87620 = c87560 * c87610
 
-<<<<<<< HEAD
     #NOTICE: may need to change. Original SAS code:
     #else if FLPDYR eq 2010 or FLPDYR eq 2011 then do;
     #_xlin4 = max(0,c05800 - (e07300 + c07180 + e07200));...
@@ -1317,11 +1218,10 @@
         _xlin10 = min(c87668,_xlin9);
         c87680 = _xlin5 + _xlin10;
         c07230 = c87680
-=======
+
     _xlin3 = c87668 + c87620
     _xlin6 = max(0,c05800 - (e07300 + c07180 + e07200))
     c07230 = min(_xlin3, _xlin6)
->>>>>>> 8968fed3
 
     _ctc1 = c07180 + e07200 + c07230
 
