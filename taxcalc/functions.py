"""
Tax-Calculator functions that calculate payroll and individual income taxes.
"""
# CODING-STYLE CHECKS:
# pep8 --ignore=E402 functions.py
# pylint --disable=locally-disabled --extension-pkg-whitelist=numpy function.py
# (when importing numpy, add "--extension-pkg-whitelist=numpy" pylint option)
#
# pylint: disable=too-many-lines
# pylint: disable=invalid-name
# pylint: disable=too-many-arguments
# pylint: disable=too-many-locals


import math
import numpy as np
from .decorators import iterate_jit, jit
import copy


@iterate_jit(nopython=True)
def EI_PayrollTax(SS_Earnings_c, e00200, e00200p, e00200s,
                  FICA_ss_trt, FICA_mc_trt,
                  e00900p, e00900s, e02100p, e02100s,
                  _payrolltax, ptax_was, ptax_sey, c03260,
                  _sey, _earned, _earned_p, _earned_s):
    """
    EI_PayrollTax function: computes total earned income and some part of
    total OASDI+HI payroll taxes.
    """
    # compute _sey and its individual components
    sey_p = e00900p + e02100p
    sey_s = e00900s + e02100s
    _sey = sey_p + sey_s  # total self-employment income for filing unit

    # compute taxable earnings for OASDI FICA ('was' denotes 'wage and salary')
    sey_frac = 1.0 - 0.5 * (FICA_ss_trt + FICA_mc_trt)
    txearn_was_p = min(SS_Earnings_c, e00200p)
    txearn_was_s = min(SS_Earnings_c, e00200s)
    txearn_sey_p = min(max(0., sey_p * sey_frac), SS_Earnings_c - txearn_was_p)
    txearn_sey_s = min(max(0., sey_s * sey_frac), SS_Earnings_c - txearn_was_s)

    # compute OASDI payroll taxes on was and sey taxable earnings separately
    ptax_ss_was_p = FICA_ss_trt * txearn_was_p
    ptax_ss_was_s = FICA_ss_trt * txearn_was_s
    ptax_ss_sey_p = FICA_ss_trt * txearn_sey_p
    ptax_ss_sey_s = FICA_ss_trt * txearn_sey_s

    # compute regular HI payroll taxes for all was and sey earnings separately
    ptax_mc_was_p = FICA_mc_trt * e00200p
    ptax_mc_was_s = FICA_mc_trt * e00200s
    ptax_mc_sey_p = FICA_mc_trt * max(0., sey_p * sey_frac)
    ptax_mc_sey_s = FICA_mc_trt * max(0., sey_s * sey_frac)

    # compute regular payroll taxes on wage-and-salary and on sey earnings
    ptax_was = ptax_ss_was_p + ptax_ss_was_s + ptax_mc_was_p + ptax_mc_was_s
    ptax_sey = ptax_ss_sey_p + ptax_ss_sey_s + ptax_mc_sey_p + ptax_mc_sey_s

    # compute total regular payroll taxes for filing unit
    _payrolltax = ptax_was + ptax_sey

    # compute AGI deduction for "employer share" of self-employment taxes
    c03260 = 0.5 * ptax_sey  # half of ptax_sey represents the "employer share"

    # compute _earned and its individual components
    _earned = max(0., e00200 + _sey - c03260)
    _earned_p = max(0., e00200p + sey_p -
                    0.5 * (ptax_ss_sey_p + ptax_mc_sey_p))
    _earned_s = max(0., e00200s + sey_s -
                    0.5 * (ptax_ss_sey_s + ptax_mc_sey_s))

    return (_sey, _payrolltax, ptax_was, ptax_sey, c03260,
            _earned, _earned_p, _earned_s)


@iterate_jit(nopython=True)
def Adj(e03150, e03210, c03260,
        e03270, e03300, e03400, e03500,
        e03220, e03230, e03240, e03290, ALD_StudentLoan_HC,
        ALD_SelfEmploymentTax_HC, ALD_SelfEmp_HealthIns_HC, ALD_KEOGH_SEP_HC,
        ALD_EarlyWithdraw_HC, ALD_Alimony_HC,
        c02900):
    """
    Adj calculated Form 1040 adjustments

    Notes
    -----
    Taxpayer characteristics:
        e03210 : Student loan interst deduction

        e03220 : Education Expense deduction

        e03150 : Total deduction IRA contributions

        e03230 : Education credit adjustments

        e03240 : Domestic Production Activity Deduction

        c03260 : Self employed payroll tax deduction

        e03270 : Self employed health insurance deduction

        e03290 : HSA deduction computer amount

        e03300 : Payments to a KEOGH plan and SEP deduction

        e03400 : Forfeited interest penalty early withdraw

        e03500 : Alimony withdraw

    Tax law parameters:
        ALD_StudentLoan_HC : Deduction for student loan interest haircut

        ALD_SelfEmploymentTax_HC : Deduction for self-employment tax haircut

        ALD_SelfEmp_HealthIns_HC :
        Deduction for self employed health insurance haircut

        ALD_KEOGH_SEP_HC :
        Deduction for payment to either KEOGH or SEP plan haircut

        ALD_EarlyWithdraw_HC : Deduction for forfeited interest penalty haricut

        ALD_Alimony_HC : Deduction for alimony payment haircut

    Returns
    -------
    c02900 : total Form 1040 adjustments
    """
    # Form 2555 foreign earned income deduction is always zero
    # Form 1040 adjustments
    c02900 = (e03150 +
              (1 - ALD_StudentLoan_HC) * e03210 +
              (1 - ALD_SelfEmploymentTax_HC) * c03260 +
              (1 - ALD_SelfEmp_HealthIns_HC) * e03270 +
              (1 - ALD_KEOGH_SEP_HC) * e03300 +
              (1 - ALD_EarlyWithdraw_HC) * e03400 +
              (1 - ALD_Alimony_HC) * e03500 +
              e03220 + e03230 + e03240 + e03290)
    return c02900


@iterate_jit(nopython=True)
def CapGains(p23250, p22250, _sep, ALD_Interest_ec, ALD_StudentLoan_HC,
             e00200, e00300, e00600, e00700, e00800,
             e00900, e01100, e01200, e01400, e01700, e02000, e02100,
             e02300, e00400, e02400, c02900, e03210, e03230, e03240,
             c01000, c23650, ymod, ymod1):
    """
    CapGains function: ...
    """
    # net capital gain (long term + short term) before exclusion
    c23650 = p23250 + p22250
    # limitation on capital losses
    c01000 = max((-3000. / _sep), c23650)
    # compute ymod* variables
    ymod1 = (e00200 + (1 - ALD_Interest_ec) * e00300 + e00600 + e00700 +
             e00800 + e00900 + c01000 + e01100 + e01200 + e01400 + e01700 +
             e02000 + e02100 + e02300)
    ymod2 = e00400 + (0.50 * e02400) - c02900
    ymod3 = (1 - ALD_StudentLoan_HC) * e03210 + e03230 + e03240
    ymod = ymod1 + ymod2 + ymod3
    return (c01000, c23650, ymod, ymod1)


@iterate_jit(nopython=True)
def SSBenefits(MARS, ymod, e02400, SS_thd50, SS_thd85,
               SS_percentage1, SS_percentage2, c02500):
    """
    SSBenefits function calculates OASDI benefits included in AGI, c02500.
    """
    if ymod < SS_thd50[MARS - 1]:
        c02500 = 0.
    elif ymod >= SS_thd50[MARS - 1] and ymod < SS_thd85[MARS - 1]:
        c02500 = SS_percentage1 * min(ymod - SS_thd50[MARS - 1], e02400)
    else:
        c02500 = min(SS_percentage2 * (ymod - SS_thd85[MARS - 1]) +
                     SS_percentage1 *
                     min(e02400, SS_thd85[MARS - 1] -
                         SS_thd50[MARS - 1]), SS_percentage2 * e02400)
    return c02500


@iterate_jit(nopython=True)
def AGI(ymod1, c02500, c02900, XTOT, MARS, _sep, DSI, _exact,
        II_em, II_em_ps, II_prt,
        II_credit, II_credit_ps, II_credit_prt,
        c00100, pre_c04600, c04600, personal_credit):
    """
    AGI function: compute Adjusted Gross Income, c00100,
                  compute personal exemption amount, c04600, and
                  compute personal_credit amount
    """
    # calculate AGI assuming no foreign earned income exclusion
    c00100 = ymod1 + c02500 - c02900
    # calculate personal exemption amount
    pre_c04600 = XTOT * II_em
    if DSI:
        pre_c04600 = 0.
    # phase-out personal exemption amount
    if _exact == 1:  # exact calculation as on tax forms
        line5 = max(0., c00100 - II_em_ps[MARS - 1])
        line6 = math.ceil(line5 / (2500. / _sep))
        line7 = II_prt * line6
        c04600 = max(0., pre_c04600 * (1. - line7))
    else:  # smoothed calculation needed for sensible mtr calculation
        dispc_numer = II_prt * (c00100 - II_em_ps[MARS - 1])
        dispc_denom = 2500. / _sep
        dispc = min(1., max(0., dispc_numer / dispc_denom))
        c04600 = pre_c04600 * (1. - dispc)
    # calculate personal credit amount
    personal_credit = II_credit[MARS - 1]
    # phase-out personal credit amount
    if II_credit_prt > 0. and c00100 > II_credit_ps[MARS - 1]:
        credit_phaseout = II_credit_prt * (c00100 - II_credit_ps[MARS - 1])
        personal_credit = max(0., personal_credit - credit_phaseout)
    return (c00100, pre_c04600, c04600, personal_credit)


@iterate_jit(nopython=True)
def ItemDed(e17500, e18400, e18500,
            e20500, e20400, e19200, e19800, e20100,
            MARS, age_head, age_spouse,
            c00100, c04470, c17000, c18300, c20500, c19200,
            c20800, c21040, c21060,
            ID_ps, ID_Medical_frt, ID_Medical_frt_add4aged, ID_Medical_HC,
            ID_Casualty_frt_in_pufcsv_year,
            ID_Casualty_frt, ID_Casualty_HC, ID_Miscellaneous_frt,
            ID_Miscellaneous_HC, ID_Charity_crt_all, ID_Charity_crt_noncash,
            ID_prt, ID_crt, ID_StateLocalTax_HC, ID_Charity_frt,
            ID_Charity_HC, ID_InterestPaid_HC, ID_RealEstate_HC):
    """
    ItemDed function: itemized deductions, Form 1040, Schedule A

    Notes
    -----
    Tax Law Parameters:
        ID_ps : Itemized deduction phaseout AGI start (Pease)

        ID_crt : Itemized deduction maximum phaseout
        as a decimal fraction of total itemized deduction (Pease)

        ID_prt : Itemized deduction phaseout rate (Pease)

        ID_Medical_frt : Deduction for medical expenses;
        floor as a decimal fraction of AGI

        ID_Medical_frt_add4aged : Addon for medical expenses deduction for
        elderly; addon as a decimal fraction of AGI

        ID_Casualty_frt : Deduction for casualty loss;
        floor as a decimal fraction of AGI

        ID_Miscellaneous_frt : Deduction for miscellaneous expenses;
        floor as a decimal fraction of AGI

        ID_Charity_crt_all : Deduction for all charitable contributions;
        ceiling as a decimal fraction of AGI

        ID_Charity_crt_noncash : Deduction for noncash charitable
        contributions; ceiling as a decimal fraction of AGI

        ID_Charity_frt : Disregard for charitable contributions;
        floor as a decimal fraction of AGI

    Taxpayer Characteristics:
        e17500 : Medical expenses

        e18400 : State and local taxes

        e18500 : Real-estate taxes

        e19200 : Interest paid

        e19800 : Charity cash contributions

        e20100 : Charity noncash contributions

        e20400 : Total miscellaneous expenses

        e20500 : Net [of disregard] casualty or theft loss

    Returns
    -------
    c04470 : Itemized deduction amount (and other intermediate variables)
    """
    posagi = max(c00100, 0.)
    # Medical
    medical_frt = ID_Medical_frt
    if age_head >= 65 or (MARS == 2 and age_spouse >= 65):
        medical_frt += ID_Medical_frt_add4aged
    c17750 = medical_frt * posagi
    c17000 = max(0., e17500 - c17750) * (1. - ID_Medical_HC)
    # State and local taxes
    c18300 = ((1. - ID_StateLocalTax_HC) * max(e18400, 0.) +
              (1. - ID_RealEstate_HC) * e18500)
    # Interest paid
    c19200 = e19200 * (1. - ID_InterestPaid_HC)
    # Charity
    lim30 = min(ID_Charity_crt_noncash * posagi, e20100)
    c19700 = min(ID_Charity_crt_all * posagi, lim30 + e19800)
    charity_floor = ID_Charity_frt * posagi  # floor is zero in present law
    c19700 = max(0., c19700 - charity_floor) * (1. - ID_Charity_HC)
    # Casualty
    if e20500 > 0.0:  # add back to e20500 the PUFCSV_YEAR disregard amount
        c37703 = e20500 + ID_Casualty_frt_in_pufcsv_year * posagi
    else:  # small pre-disregard e20500 values are assumed to be zero
        c37703 = 0.
    c20500 = (max(0., c37703 - ID_Casualty_frt * posagi) *
              (1. - ID_Casualty_HC))
    # Miscellaneous
    c20400 = e20400
    c20750 = ID_Miscellaneous_frt * posagi
    c20800 = max(0., c20400 - c20750) * (1. - ID_Miscellaneous_HC)
    # Gross Itemized Deductions
    c21060 = c17000 + c18300 + c19200 + c19700 + c20500 + c20800
    # Limitation on total itemized deductions
    nonlimited = c17000 + c20500
    limitstart = ID_ps[MARS - 1]
    if c21060 > nonlimited and c00100 > limitstart:
        dedmin = ID_crt * (c21060 - nonlimited)
        dedpho = ID_prt * max(0., posagi - limitstart)
        c21040 = min(dedmin, dedpho)
        c04470 = c21060 - c21040
    else:
        c21040 = 0.
        c04470 = c21060
    return (c17000, c18300, c19200, c20500, c20800, c21040, c21060, c04470)


@iterate_jit(nopython=True)
def AdditionalMedicareTax(e00200, MARS,
                          AMED_thd, _sey, AMED_trt,
                          FICA_mc_trt, FICA_ss_trt,
                          ptax_amc, _payrolltax):
    """
    AMED function: computes additional Medicare Tax as a part of payroll taxes

    Notes
    -----
    Tax Law Parameters:
        AMED_thd : Additional Medicare Tax earnings threshold

        AMED_trt : Additional Medicare Tax rate

        FICA_ss_trt : FICA Social Security tax rate

        FICA_mc_trt : FICA Medicare tax rate

    Taxpayer Charateristics:
        e00200 : Wages and salaries

        _sey : Self-employment income

    Returns
    -------
    ptax_amc : Additional Medicare Tax

    _payrolltax : payroll tax augmented by Additional Medicare Tax
    """
    # ratio of income subject to AMED tax = (1 - 0.5*(FICA_mc_trt+FICA_ss_trt)
    ptax_amc = AMED_trt * (max(0., e00200 - AMED_thd[MARS - 1]) +
                           max(0., max(0., _sey) *
                               (1. - 0.5 * (FICA_mc_trt + FICA_ss_trt)) -
                               max(0., AMED_thd[MARS - 1] - e00200)))
    _payrolltax = _payrolltax + ptax_amc
    return (ptax_amc, _payrolltax)


@iterate_jit(nopython=True)
def StdDed(DSI, _earned, STD, age_head, age_spouse, STD_Aged,
           MARS, MIDR, blind_head, blind_spouse, _standard):
    """
    StdDed function:

    Standard Deduction; Form 1040

    This function calculates standard deduction,
    including standard deduction for dependents, aged and bind.

    Notes
    -----
    Tax Law Parameters:
        STD : Standard deduction amount, filing status dependent

        STD_Aged : Additional standard deduction for blind and aged

    Taxpayer Characteristics:
        _earned : Form 2441 earned income amount

        e02400 : Gross Social Security Benefit

        DSI : Dependent Status Indicator:
            0 - not being claimed as a dependent
            1 - claimed as a dependent

        MIDR : Married filing separately itemized deductions
        requirement indicator:
            0 - not necessary to itemize because of filing status
            1 - necessary to itemize when filing separately

    Returns
    -------
    _standard
        Standard deduction amount for each taxpayer
        who files standard deduction. Otherwise value is zero.
    """
    # calculate deduction for dependents
    if DSI == 1:
        c15100 = max(350. + _earned, STD[6])
        basic_stded = min(STD[MARS - 1], c15100)
    else:
        c15100 = 0.
        if MIDR == 1:
            basic_stded = 0.
        else:
            basic_stded = STD[MARS - 1]
    # calculate extra standard deduction for aged and blind
    num_extra_stded = blind_head + blind_spouse
    if age_head >= 65:
        num_extra_stded += 1
    if MARS == 2 and age_spouse >= 65:
        num_extra_stded += 1
    extra_stded = num_extra_stded * STD_Aged[MARS - 1]
    # calculate the total standard deduction
    _standard = basic_stded + extra_stded
    if (MARS == 3 or MARS == 6) and (MIDR == 1):
        _standard = 0.
    return _standard


@iterate_jit(nopython=True)
def TaxInc(c00100, _standard, c21060, c21040, c04600, c04800):
    """
    TaxInc function: ...
    """
    c04800 = max(0., c00100 - max(c21060 - c21040, _standard) - c04600)
    return c04800


@iterate_jit(nopython=True)
def SchXYZTax(c04800, MARS, e00900, e26270,
              PT_rt1, PT_rt2, PT_rt3, PT_rt4, PT_rt5, PT_rt6, PT_rt7,
              PT_rt8, PT_brk1, PT_brk2, PT_brk3, PT_brk4, PT_brk5, PT_brk6,
              PT_brk7, II_rt1, II_rt2, II_rt3, II_rt4, II_rt5, II_rt6, II_rt7,
              II_rt8, II_brk1, II_brk2, II_brk3, II_brk4, II_brk5, II_brk6,
              II_brk7, c05200):
    """
    SchXYZTax uses the tax rates in Schedule X, Y, or Z, to compute tax.
    """
    # separate non-negative taxable income into two non-negative components,
    # doing this in a way so that the components add up to taxable income
    pt_taxinc = max(0., e00900 + e26270)  # non-negative pass-through income
    if pt_taxinc >= c04800:
        pt_taxinc = c04800
        reg_taxinc = 0.
    else:
        # pt_taxinc is unchanged
        reg_taxinc = c04800 - pt_taxinc
    # compute Schedule X,Y,Z tax using the two components of taxable income,
    # stacking pass-through taxable income on top of regular taxable income
    if reg_taxinc > 0.:
        reg_tax = Taxes(reg_taxinc, MARS, 0.0,
                        II_rt1, II_rt2, II_rt3, II_rt4,
                        II_rt5, II_rt6, II_rt7, II_rt8, II_brk1, II_brk2,
                        II_brk3, II_brk4, II_brk5, II_brk6, II_brk7)
    else:
        reg_tax = 0.
    if pt_taxinc > 0.:
        pt_tax = Taxes(pt_taxinc, MARS, reg_taxinc,
                       PT_rt1, PT_rt2, PT_rt3, PT_rt4,
                       PT_rt5, PT_rt6, PT_rt7, PT_rt8, PT_brk1, PT_brk2,
                       PT_brk3, PT_brk4, PT_brk5, PT_brk6, PT_brk7)
    else:
        pt_tax = 0.
    c05200 = reg_tax + pt_tax
    return c05200


@iterate_jit(nopython=True)
def GainsTax(e00650, c01000, c23650, p23250, e01100, e58990,
             e24515, e24518, MARS, c04800, c05200,
             II_rt1, II_rt2, II_rt3, II_rt4, II_rt5, II_rt6, II_rt7, II_rt8,
             II_brk1, II_brk2, II_brk3, II_brk4, II_brk5, II_brk6, II_brk7,
             CG_rt1, CG_rt2, CG_rt3, CG_rt4, CG_thd1, CG_thd2, CG_thd3,
             c24516, c24517, c24520, c05700, _taxbc):
    """
    GainsTax function implements (2015) Schedule D Tax Worksheet logic for
    the special taxation of long-term capital gains and qualified dividends
    """
    # pylint: disable=too-many-statements,too-many-branches
    if c01000 > 0. or c23650 > 0. or p23250 > 0. or e01100 > 0. or e00650 > 0.:
        hasqdivltcg = 1  # has qualified dividends or long-term capital gains
    else:
        hasqdivltcg = 0  # no qualified dividends or long-term capital gains

    if hasqdivltcg == 1:

        dwks1 = c04800
        dwks2 = e00650
        dwks3 = e58990
        dwks4 = 0.  # always assumed to be zero
        dwks5 = max(0., dwks3 - dwks4)
        dwks6 = max(0., dwks2 - dwks5)
        dwks7 = min(p23250, c23650)  # SchD lines 15 and 16, respectively
        # dwks8 = min(dwks3, dwks4)
        # dwks9 = max(0., dwks7 - dwks8)
        # BELOW TWO STATEMENTS ARE UNCLEAR IN LIGHT OF dwks9=... COMMENT
        if e01100 > 0.:
            c24510 = e01100
        else:
            c24510 = max(0., dwks7) + e01100
        dwks9 = max(0., c24510 - min(0., e58990))
        # ABOVE TWO STATEMENTS ARE UNCLEAR IN LIGHT OF dwks9=... COMMENT
        dwks10 = dwks6 + dwks9
        dwks11 = e24515 + e24518  # SchD lines 18 and 19, respectively
        dwks12 = min(dwks9, dwks11)
        dwks13 = dwks10 - dwks12
        dwks14 = max(0., dwks1 - dwks13)
        dwks16 = min(CG_thd1[MARS - 1], dwks1)
        dwks17 = min(dwks14, dwks16)
        dwks18 = max(0., dwks1 - dwks10)
        dwks19 = max(dwks17, dwks18)
        dwks20 = dwks16 - dwks17
        lowest_rate_tax = CG_rt1 * dwks20
        # break in worksheet lines
        dwks21 = min(dwks1, dwks13)
        dwks22 = dwks20
        dwks23 = max(0., dwks21 - dwks22)
        dwks25 = min(CG_thd2[MARS - 1], dwks1)
        dwks26 = dwks19 + dwks20
        dwks27 = max(0., dwks25 - dwks26)
        dwks28 = min(dwks23, dwks27)
        dwks29 = CG_rt2 * dwks28
        dwks30 = dwks22 + dwks28
        dwks31 = dwks21 - dwks30
        dwks32 = CG_rt3 * dwks31
        hi_base = max(0., dwks31 - CG_thd3[MARS - 1])
        hi_incremental_rate = CG_rt4 - CG_rt3
        highest_rate_incremental_tax = hi_incremental_rate * hi_base
        # break in worksheet lines
        dwks33 = min(dwks9, e24518)
        dwks34 = dwks10 + dwks19
        dwks36 = max(0., dwks34 - dwks1)
        dwks37 = max(0., dwks33 - dwks36)
        dwks38 = 0.25 * dwks37
        # break in worksheet lines
        dwks39 = dwks19 + dwks20 + dwks28 + dwks31 + dwks37
        dwks40 = dwks1 - dwks39
        dwks41 = 0.28 * dwks40
        dwks42 = Taxes(dwks19, MARS, 0.0, II_rt1, II_rt2, II_rt3, II_rt4,
                       II_rt5, II_rt6, II_rt7, II_rt8, II_brk1, II_brk2,
                       II_brk3, II_brk4, II_brk5, II_brk6, II_brk7)
        dwks43 = (dwks29 + dwks32 + dwks38 + dwks41 + dwks42 +
                  lowest_rate_tax + highest_rate_incremental_tax)
        dwks44 = c05200
        dwks45 = min(dwks43, dwks44)

        c24580 = dwks45
        c24516 = dwks10
        c24517 = dwks13
        c24520 = dwks14

    else:  # if hasqdivltcg is zero

        c24580 = c05200
        c24516 = max(0., min(p23250, c23650)) + e01100
        c24517 = 0.
        c24520 = 0.

    # final calculations done no matter what the value of hasqdivltcg
    c05100 = c24580  # because no foreign earned income deduction
    c05700 = 0.  # no Form 4972, Lump Sum Distributions
    _taxbc = c05700 + c05100

    return (c24516, c24517, c24520, c05700, _taxbc)


@iterate_jit(nopython=True)
def AGIsurtax(c00100, MARS, AGI_surtax_trt, AGI_surtax_thd, _taxbc, _surtax):
    """
    AGIsurtax computes surtax on AGI above some threshold
    """
    if AGI_surtax_trt > 0.:
        hiAGItax = AGI_surtax_trt * max(c00100 - AGI_surtax_thd[MARS - 1], 0.)
        _taxbc += hiAGItax
        _surtax += hiAGItax
    return (_taxbc, _surtax)


@iterate_jit(nopython=True)
def AMTInc(e07300, c24517, _standard, f6251, c00100, c18300, _taxbc,
           c04470, c17000, c20800, c21040, e24515, MARS, _sep,
           c24520, c05700, e62900, e00700, c24516, age_head, _earned,
           cmbtp_itemizer, cmbtp_standard,
           KT_c_Age, AMT_tthd, AMT_thd_MarriedS,
           AMT_em, AMT_prt, AMT_trt1, AMT_trt2,
           AMT_Child_em, AMT_em_ps, AMT_em_pe,
           AMT_CG_thd1, AMT_CG_thd2, AMT_CG_thd3, AMT_CG_rt1, AMT_CG_rt2,
           AMT_CG_rt3, AMT_CG_rt4, c05800, c09600, c62100):

    """
    AMTInc function computes Alternative Minimum Tax taxable income
    """
    # pylint: disable=too-many-statements,too-many-branches
    c62720 = c24517
    c60260 = e00700
    c62730 = e24515
    if _standard == 0.0:
        if f6251 == 1:
            cmbtp = cmbtp_itemizer
        else:
            cmbtp = 0.
        c62100 = (c00100 - c04470 +
                  max(0., min(c17000, 0.025 * c00100)) +
                  c18300 -
                  c60260 + c20800 - c21040)
        c62100 += cmbtp
    if _standard > 0.0:
        if f6251 == 1:
            cmbtp = cmbtp_standard
        else:
            cmbtp = 0.
        c62100 = c00100 - c60260
        c62100 += cmbtp
    if MARS == 3 or MARS == 6:
        amtsepadd = max(0.,
                        min(AMT_thd_MarriedS, 0.25 * (c62100 - AMT_em_pe)))
    else:
        amtsepadd = 0.
    c62100 = c62100 + amtsepadd
    c62600 = max(0., AMT_em[MARS - 1] - AMT_prt *
                 max(0., c62100 - AMT_em_ps[MARS - 1]))
    if age_head != 0 and age_head < KT_c_Age:
        c62600 = min(c62600, _earned + AMT_Child_em)
    c62700 = max(0., c62100 - c62600)
    alminc = c62700  # because no foreign earned income exclusion
    amtfei = 0.
    c62780 = (AMT_trt1 * alminc +
              AMT_trt2 * max(0., (alminc - (AMT_tthd / _sep) - amtfei)))
    if f6251 == 1:
        c62900 = e62900
    else:
        c62900 = e07300
    if c24516 == 0.:
        c62740 = c62720 + c62730
    else:
        c62740 = min(max(0., c24516), c62720 + c62730)
    ngamty = max(0., alminc - c62740)
    c62745 = (AMT_trt1 * ngamty +
              AMT_trt2 * max(0., (ngamty - (AMT_tthd / _sep))))
    # Capital Gain for AMT
    tamt2 = 0.
    amt5pc = 0.
    line45 = max(0., AMT_CG_thd1[MARS - 1] - c24520)
    line46 = min(alminc, c62720)
    line47 = min(line45, line46)
    line48 = min(alminc, c62720) - line47
    amt15pc = min(line48, max(0., AMT_CG_thd2[MARS - 1] - c24520 - line45))
    amt_xtr = min(line48, max(0., AMT_CG_thd3[MARS - 1] - c24520 - line45))

    if ngamty != (amt15pc + line47):
        amt20pc = line46 - amt15pc - line47
        amtxtrpc = max(0., amt15pc - amt_xtr)
    else:
        amt20pc = 0.
        amtxtrpc = 0.

    if c62740 != 0.:
        amt25pc = max(0., alminc - ngamty - line46)
    else:
        amt25pc = 0.
    c62747 = AMT_CG_rt1 * amt5pc
    c62755 = AMT_CG_rt2 * amt15pc
    c62760 = AMT_CG_rt3 * amt20pc
    amt_xtr = AMT_CG_rt4 * amtxtrpc
    c62770 = 0.25 * amt25pc  # tax rate on "Unrecaptured Schedule E Gain"
    # tamt2 is the amount of line62 without 42 being added
    tamt2 = c62747 + c62755 + c62760 + c62770 + amt_xtr
    c62800 = min(c62780, c62745 + tamt2 - amtfei)
    c63000 = c62800 - c62900
    c63100 = _taxbc - e07300 - c05700
    c63100 = max(0., c63100)
    c63200 = max(0., c63000 - c63100)
    c09600 = c63200
    c05800 = _taxbc + c63200
    return (c62100, c09600, c05800)


@iterate_jit(nopython=True)
def NetInvIncTax(e00300, e00600, e02000, e26270, c01000,
                 c00100, NIIT_thd, MARS, NIIT_trt, NIIT):
    """
    NetInvIncTax function computes Net Investment Income Tax amount
    (assume all annuity income is excluded from net investment income)
    """
    modAGI = c00100  # no deducted foreign earned income to add
    NII = max(0., e00300 + e00600 + (e02000 - e26270) + c01000)
    NIIT = NIIT_trt * min(NII, max(0., modAGI - NIIT_thd[MARS - 1]))
    return NIIT


@iterate_jit(nopython=True)
def F2441(MARS, _earned_p, _earned_s, f2441, DCC_c, e32800,
          _exact, c00100, CDCC_ps, CDCC_crt, c05800, e07300, c07180):
    """
    Form 2441 calculation of child & dependent care expense credit, c07180
    """
    c32880 = _earned_p  # earned income of taxpayer
    if MARS == 2:
        c32890 = _earned_s  # earned income of spouse, if present
    else:
        c32890 = _earned_p
    dclim = min(f2441, 2) * DCC_c
    # care expenses are limited by policy
    c32800 = max(0., min(e32800, dclim))
    # credit is limited to minimum of individuals' earned income
    c33000 = max(0., min(c32800, min(c32880, c32890)))
    # credit is limited by AGI-related fraction
    if _exact == 1:
        tratio = math.ceil(max(((c00100 - CDCC_ps) / 2000.), 0.))
        c33200 = c33000 * 0.01 * max(20., CDCC_crt - min(15., tratio))
    else:
        c33200 = c33000 * 0.01 * max(20., CDCC_crt -
                                     max(((c00100 - CDCC_ps) / 2000.), 0.))
    # credit is limited by tax liability
    c07180 = min(max(0., c05800 - e07300), c33200)
    return c07180


@iterate_jit(nopython=True)
def EITC(MARS, DSI, EIC, c00100, e00300, e00400, e00600, c01000,
         p25470, e27200, age_head, age_spouse, _earned,
         EITC_ps, EITC_MinEligAge, EITC_MaxEligAge, EITC_ps_MarriedJ,
         EITC_rt, EITC_c, EITC_prt, EITC_InvestIncome_c,
         c59660):
    """
    EITC function computes EITC amount, c59660
    """
    # pylint: disable=too-many-branches
    pre_eitc = 0.
    eitc_agi = c00100 + e00400
    if MARS == 2:
        val_ymax = EITC_ps[EIC] + EITC_ps_MarriedJ[EIC]
    elif MARS == 1 or MARS == 4 or MARS == 5 or MARS == 7:
        val_ymax = EITC_ps[EIC]
    else:
        val_ymax = 0.
    if MARS == 1 or MARS == 4 or MARS == 5 or MARS == 2 or MARS == 7:
        c59660 = min(EITC_rt[EIC] * _earned, EITC_c[EIC])
        pre_eitc = c59660
    if (MARS != 3 and MARS != 6 and
            (eitc_agi > val_ymax or _earned > val_ymax)):
        pre_eitc = max(0., EITC_c[EIC] - EITC_prt[EIC] *
                       (max(0., max(eitc_agi, _earned) - val_ymax)))
        pre_eitc = min(pre_eitc, c59660)
    if MARS != 3 and MARS != 6:
        dy = (e00400 + e00300 + e00600 +
              max(0., c01000) + max(0., 0. - p25470) + max(0., e27200))
    else:
        dy = 0.
    if MARS != 3 and MARS != 6 and dy > EITC_InvestIncome_c:
        pre_eitc = 0.

    if DSI == 1:
        pre_eitc = 0.

    if EIC == 0:
        # enforce age eligibility rule for those with no EITC-eligible children
        # (assume that an unknown age_* value implies EITC age eligibility)
        # pylint: disable=bad-continuation
        if MARS == 2:
            if (age_head >= EITC_MinEligAge and
                age_head <= EITC_MaxEligAge) or \
               (age_spouse >= EITC_MinEligAge and
                age_spouse <= EITC_MaxEligAge) or \
               age_head == 0 or \
               age_spouse == 0:
                c59660 = pre_eitc
            else:
                c59660 = 0.
        else:
            if (age_head >= EITC_MinEligAge and
                age_head <= EITC_MaxEligAge) or \
               age_head == 0:
                c59660 = pre_eitc
            else:
                c59660 = 0.
    else:
        c59660 = pre_eitc
    return c59660


@iterate_jit(nopython=True)
def ChildTaxCredit(n24, MARS, c00100, _exact,
                   CTC_c, CTC_ps, CTC_prt, prectc):
    """
    ChildTaxCredit function computes prectc amount
    """
    prectc = CTC_c * n24
    modAGI = c00100  # no deducted foreign earned income to add
    if modAGI > CTC_ps[MARS - 1]:
        excess = modAGI - CTC_ps[MARS - 1]
        if _exact == 1:
            excess = 1000. * math.ceil(excess / 1000.)
        prectc = max(0., prectc - CTC_prt * excess)
    return prectc


@iterate_jit(nopython=True)
def AmOppCreditParts(p87521, _num, c00100, c10960, c87668):
    """
    American Opportunity Credit (Form 8863) nonrefundable (c87668) and
                                            refundable (c10960) parts
    Logic corresponds to Form 8863, Part I

    This function applies a phaseout to the Form 8863, line 1,
    American Opportunity Credit amount, p87521, and then applies
    the 0.4 refundable rate.

    Notes
    -----
    Tax Law Parameters that are not parameterized:

        90000 : American Opportunity Credit phaseout income base

        10000 : American Opportunity Credit phaseout income range length

        1/1000 : American Opportunity Credit phaseout rate

        0.4 : American Opportunity Credit refundable rate

    Parameters
    ----------
        p87521 : total tentative American Opportunity Credit for all students,
                 Form 8863, line 1

        _num : number of people filing jointly

        c00100 : AGI

    Returns
    -------
        c10960 : Refundable part of American Opportunity Credit

        c87668 : Tentative nonrefundable part of American Opportunity Credit
    """
    if p87521 > 0.:
        c87658 = max(0., 90000. * _num - c00100)
        c87660 = 10000. * _num
        c87662 = 1000. * min(1., c87658 / c87660)
        c87664 = c87662 * p87521 / 1000.
        c10960 = 0.4 * c87664
        c87668 = c87664 - c10960
    else:
        c10960 = 0.
        c87668 = 0.
    return (c10960, c87668)


@iterate_jit(nopython=True)
def SchR(age_head, age_spouse, MARS, c00100,
         c05800, e07300, c07180, e02400, c02500, e01500, e01700,
         c07200):
    """
    Calculate Schedule R credit for the elderly and the disabled, c07200

    Note that all Schedule R policy parameters are not inflation indexed.

    Note that all Schedule R policy parameters are hard-coded, and therefore,
    are not able to be changed using Policy class parameters.
    """
    if age_head >= 65 or (MARS == 2 and age_spouse >= 65):
        # calculate credit assuming nobody is disabled (so line12 = line10)
        if MARS == 2:
            if age_head >= 65 and age_spouse >= 65:
                schr12 = 7500.
            else:
                schr12 = 5000.
            schr15 = 10000.
        elif MARS == 3:
            schr12 = 3750.
            schr15 = 5000.
        elif MARS == 1 or MARS == 4:
            schr12 = 5000.
            schr15 = 7500.
        else:
            schr12 = 0.
            schr15 = 0.
        # nontaxable portion of OASDI benefits, line 13a
        schr13a = max(0., e02400 - c02500)
        # nontaxable portion of pension benefits, line 13b
        # NOTE: the following approximation (required because of inadequate IRS
        #       data) will be accurate if all pensions are partially taxable
        #       or if all pensions are fully taxable.  But if a filing unit
        #       receives at least one partially taxable pension and at least
        #       one fully taxable pension, then the following approximation
        #       is not exactly correct.
        schr13b = max(0., e01500 - e01700)
        schr13c = schr13a + schr13b
        schr16 = max(0., c00100 - schr15)
        schr17 = 0.5 * schr16
        schr18 = schr13c + schr17
        schr19 = max(0., schr12 - schr18)
        schr20 = 0.15 * schr19
        schr21 = max(0., (c05800 - e07300 - c07180))
        c07200 = min(schr20, schr21)
    else:  # if not calculating Schedule R credit
        c07200 = 0.
    return c07200


@iterate_jit(nopython=True)
def EducationTaxCredit(e87530, MARS, c00100, _num, c05800,
                       e07300, c07180, c07200, c87668,
                       LLC_Expense_c, ETC_pe_Single, ETC_pe_Married,
                       c07230):
    """
    Education Tax Credit (Form 8863) nonrefundable amount, c07230
    Logic corresponds to Form 8863, Part II

    Notes
    -----
    Tax Law Parameters that are not parameterized:

        0.2 : Lifetime Learning Credit ratio against expense

    Tax Law Parameters that are parameterized:

        LLC_Expense_c : Lifetime Learning Credit expense limit

        ETC_pe_Married : Education Tax Credit phaseout end for married

        ETC_pe_Single : Education Tax Credit phaseout end for single

    Taxpayer Charateristics:

        e87530 : Lifetime Learning Credit total qualified expenses,
                 Form 8863, line 10

        e07300 : Foreign tax credit - Form 1116

        c07180 : Child/dependent care expense credit - Form 2441

        c07200 : Schedule R credit

    Returns
    -------
    c07230 : Education Tax Credit (Form 8863) nonrefundable amount
    """
    c87560 = 0.2 * min(e87530, LLC_Expense_c)
    if MARS == 2:
        c87570 = ETC_pe_Married * 1000.
    else:
        c87570 = ETC_pe_Single * 1000.
    c87590 = max(0., c87570 - c00100)
    c87600 = 10000. * _num
    c87610 = min(1., c87590 / c87600)
    c87620 = c87560 * c87610
    xline4 = max(0., c05800 - (e07300 + c07180 + c07200))
    xline5 = min(c87620, xline4)
    xline9 = max(0., c05800 - (e07300 + c07180 + c07200 + xline5))
    xline10 = min(c87668, xline9)
    c87680 = xline5 + xline10
    c07230 = c87680
    return c07230


@iterate_jit(nopython=True)
def NonrefundableCredits(c05800, e07240, e07260, e07300, e07400,
                         e07600, p08000, prectc,
                         c07180, c07200, c07220, c07230, c07240,
                         c07260, c07300, c07400, c07600, c08000):
    """
    NonRefundableCredits function sequentially limits credits to tax liability
    """
    # limit tax credits to tax liability in order they are on 2015 1040 form
    avail = c05800
    c07300 = min(e07300, avail)  # Foreign tax credit - Form 1116
    avail = avail - c07300
    c07180 = min(c07180, avail)  # Child & dependent care expense credit
    avail = avail - c07180
    c07230 = min(c07230, avail)  # Education tax credit
    avail = avail - c07230
    c07240 = min(e07240, avail)  # Retirement savings credit - Form 8880
    avail = avail - c07240
    c07220 = min(prectc, avail)  # Child tax credit
    avail = avail - c07220
    c07260 = min(e07260, avail)  # Residential energy credit - Form 5695
    avail = avail - c07260
    c07400 = min(e07400, avail)  # General business credit - Form 3800
    avail = avail - c07400
    c07600 = min(e07600, avail)  # Prior year minimum tax credit - Form 8801
    avail = avail - c07600
    c07200 = min(c07200, avail)  # Schedule R credit
    avail = avail - c07200
    c08000 = min(p08000, avail)  # Other credits
    avail = avail - c08000
    return (c07180, c07200, c07220, c07230, c07240,
            c07260, c07300, c07400, c07600, c08000)


@iterate_jit(nopython=True)
def AdditionalCTC(n24, prectc, _earned, c07220, ptax_was,
                  ACTC_Income_thd, ACTC_rt, ACTC_ChildNum,
                  ALD_SelfEmploymentTax_HC,
                  c03260, e09800, c59660, e11200, c11070):
    """
    AdditionalCTC function calculates Additional (refundable) Child Tax Credit
    """
    c82925 = 0.
    c82930 = 0.
    c82935 = 0.
    c82880 = 0.
    c82885 = 0.
    c82890 = 0.
    c82900 = 0.
    c82905 = 0.
    c82910 = 0.
    c82915 = 0.
    c82920 = 0.
    c82937 = 0.
    c82940 = 0.
    c11070 = 0.
    # Part I of 2005 Form 8812
    if n24 > 0:
        c82925 = prectc
        c82930 = c07220
        c82935 = c82925 - c82930
        # CTC not applied to tax
        c82880 = max(0., _earned)
        c82885 = max(0., c82880 - ACTC_Income_thd)
        c82890 = ACTC_rt * c82885
    # Part II of 2005 Form 8812
    if n24 >= ACTC_ChildNum and c82890 < c82935:
        c82900 = 0.5 * ptax_was
        c82905 = (1. - ALD_SelfEmploymentTax_HC) * c03260 + e09800
        c82910 = c82900 + c82905
        c82915 = c59660 + e11200
        c82920 = max(0., c82910 - c82915)
        c82937 = max(c82890, c82920)
    # Part II of 2005 Form 8812
    if n24 > 0 and n24 <= 2 and c82890 > 0:
        c82940 = min(c82890, c82935)
    if n24 > 2:
        if c82890 >= c82935:
            c82940 = c82935
        else:
            c82940 = min(c82935, c82937)
    c11070 = c82940
    return c11070


@iterate_jit(nopython=True)
def C1040(c05800, c07180, c07200, c07220, c07230, c07240, c07260, c07300,
          c07400, c07600, c08000, e09700, e09800, e09900, ptax_sey, NIIT,
          c07100, c09200):
    """
    C1040 function computes total nonrefundable credits, c07100, and
                            income tax before refundable credits, c09200
    """
    # total (nonrefundable) credits (2015 Form 1040, line 55)
    c07100 = (c07180 + c07200 + c07600 + c07300 + c07400 + c07220 + c08000 +
              c07230 + c07240 + c07260)
    # tax after credits (2015 Form 1040, line 56)
    nonrefundable_credits = max(0., c05800 - c07100)
    # tax before refundable credits
    othertaxes = e09900 + ptax_sey + e09800 + NIIT
    c09200 = othertaxes + nonrefundable_credits
    c09200 += e09700  # assuming tax year is after 2009
    return (c07100, c09200)


@iterate_jit(nopython=True)
def IITAX(c09200, c59660, c11070, c10960, _eitc,
          _payrolltax, personal_credit, n24, _iitax, _combined, _refund,
          CTC_additional, CTC_additional_ps, CTC_additional_prt, c00100,
          _sep, MARS):
    """
    IITAX function: ...
    """
    _refund = c59660 + c11070 + c10960 + personal_credit
    _iitax = c09200 - _refund
    _combined = _iitax + _payrolltax
    potential_add_CTC = max(0., min(_combined, CTC_additional * n24))
    phaseout = (c00100 -
                CTC_additional_ps[MARS - 1]) * (CTC_additional_prt / _sep)
    final_add_CTC = max(0., potential_add_CTC - max(0., phaseout))

    _iitax = _iitax - final_add_CTC
    # updated combined tax liabilities after applying the credit
    _combined = _iitax + _payrolltax
    _refund = _refund + final_add_CTC
    _eitc = c59660
    return (_eitc, _refund, _iitax, _combined)


@jit(nopython=True)
def Taxes(income, MARS, tbrk_base,
          rate1, rate2, rate3, rate4, rate5, rate6, rate7, rate8,
          tbrk1, tbrk2, tbrk3, tbrk4, tbrk5, tbrk6, tbrk7):
    """
    Taxes function returns tax amount given the progressive tax rate
    schedule specified by the rate* and (upper) tbrk* parameters and
    given income, filing status (MARS), and tax bracket base (tbrk_base).
    """
    if tbrk_base > 0.:
        brk1 = max(tbrk1[MARS - 1] - tbrk_base, 0.)
        brk2 = max(tbrk2[MARS - 1] - tbrk_base, 0.)
        brk3 = max(tbrk3[MARS - 1] - tbrk_base, 0.)
        brk4 = max(tbrk4[MARS - 1] - tbrk_base, 0.)
        brk5 = max(tbrk5[MARS - 1] - tbrk_base, 0.)
        brk6 = max(tbrk6[MARS - 1] - tbrk_base, 0.)
        brk7 = max(tbrk7[MARS - 1] - tbrk_base, 0.)
    else:
        brk1 = tbrk1[MARS - 1]
        brk2 = tbrk2[MARS - 1]
        brk3 = tbrk3[MARS - 1]
        brk4 = tbrk4[MARS - 1]
        brk5 = tbrk5[MARS - 1]
        brk6 = tbrk6[MARS - 1]
        brk7 = tbrk7[MARS - 1]
    return (rate1 * min(income, brk1) +
            rate2 * min(brk2 - brk1, max(0., income - brk1)) +
            rate3 * min(brk3 - brk2, max(0., income - brk2)) +
            rate4 * min(brk4 - brk3, max(0., income - brk3)) +
            rate5 * min(brk5 - brk4, max(0., income - brk4)) +
            rate6 * min(brk6 - brk5, max(0., income - brk5)) +
            rate7 * min(brk7 - brk6, max(0., income - brk6)) +
            rate8 * max(0., income - brk7))


def ComputeBenefit(calc, ID_switch):
    """
    Calculates the value of the benefits accrued from itemizing.
    """
    # compute income tax liability with no itemized deductions allowed for
    # the types of itemized deductions covered under the BenefitSurtax
    no_ID_calc = copy.deepcopy(calc)
    if ID_switch[0]:
        no_ID_calc.policy.ID_Medical_HC = 1.
    if ID_switch[1]:
        no_ID_calc.policy.ID_StateLocalTax_HC = 1.
    if ID_switch[2]:
        no_ID_calc.policy.ID_RealEstate_HC = 1.
    if ID_switch[3]:
        no_ID_calc.policy.ID_Casualty_HC = 1.
    if ID_switch[4]:
        no_ID_calc.policy.ID_Miscellaneous_HC = 1.
    if ID_switch[5]:
        no_ID_calc.policy.ID_InterestPaid_HC = 1.
    if ID_switch[6]:
        no_ID_calc.policy.ID_Charity_HC = 1.
    no_ID_calc.calc_one_year()
    # compute surtax amount and add to income and combined taxes
    # pylint: disable=protected-access
    benefit = np.where(
        no_ID_calc.records._iitax - calc.records._iitax > 0.,
        no_ID_calc.records._iitax - calc.records._iitax, 0.)
    return benefit


def BenefitSurtax(calc):
    """
    BenefitSurtax function: computes itemized-deduction-benefit surtax and
    adds the surtax amount to income tax and combined tax liabilities.
    """
    if calc.policy.ID_BenefitSurtax_crt != 1.:
<<<<<<< HEAD
        benefit = ComputeBenefit(calc, calc.policy.ID_BenefitSurtax_Switch)
=======
        # compute income tax liability with no itemized deductions allowed for
        # the types of itemized deductions covered under the BenefitSurtax
        no_ID_calc = copy.deepcopy(calc)
        if calc.policy.ID_BenefitSurtax_Switch[0]:
            no_ID_calc.policy.ID_Medical_HC = 1.
        if calc.policy.ID_BenefitSurtax_Switch[1]:
            no_ID_calc.policy.ID_StateLocalTax_HC = 1.
        if calc.policy.ID_BenefitSurtax_Switch[2]:
            no_ID_calc.policy.ID_RealEstate_HC = 1.
        if calc.policy.ID_BenefitSurtax_Switch[3]:
            no_ID_calc.policy.ID_Casualty_HC = 1.
        if calc.policy.ID_BenefitSurtax_Switch[4]:
            no_ID_calc.policy.ID_Miscellaneous_HC = 1.
        if calc.policy.ID_BenefitSurtax_Switch[5]:
            no_ID_calc.policy.ID_InterestPaid_HC = 1.
        if calc.policy.ID_BenefitSurtax_Switch[6]:
            no_ID_calc.policy.ID_Charity_HC = 1.
        no_ID_calc.calc_one_year()
        # compute surtax amount
        # pylint: disable=protected-access
        benefit_amount = np.where(
            no_ID_calc.records._iitax - calc.records._iitax > 0.,
            no_ID_calc.records._iitax - calc.records._iitax, 0.)
>>>>>>> b03d5450
        benefit_deduction = (calc.policy.ID_BenefitSurtax_crt *
                             calc.records.c00100)
        benefit_exemption = \
            calc.policy.ID_BenefitSurtax_em[calc.records.MARS - 1]
<<<<<<< HEAD
        calc.records._surtax[:] = calc.policy.ID_BenefitSurtax_trt * np.where(
            benefit > (benefit_deduction + benefit_exemption),
            benefit - (benefit_deduction + benefit_exemption), 0.)
        calc.records._iitax += calc.records._surtax
        calc.records._combined += calc.records._surtax
=======
        benefit_surtax = calc.policy.ID_BenefitSurtax_trt * np.where(
            benefit_amount > (benefit_deduction + benefit_exemption),
            benefit_amount - (benefit_deduction + benefit_exemption), 0.)
        # add benefit_surtax to income & combined taxes and to surtax subtotal
        calc.records._iitax += benefit_surtax
        calc.records._combined += benefit_surtax
        calc.records._surtax += benefit_surtax
>>>>>>> b03d5450


def BenefitCap(calc):
    """
    BenefitCap function: computes a cap on the benefit of itemized deductions
    by limiting the benefit to a fraction of the deductible expenses.
    """
    if calc.policy.ID_BenefitCap_rt != 1.:
        benefit = ComputeBenefit(calc, calc.policy.ID_BenefitCap_Switch)
    # Calculate total deductible expenses under the cap.
        deductible_expenses = 0.
        if calc.policy.ID_BenefitCap_Switch[0]:  # Medical
            deductible_expenses += calc.records.c17000
        if calc.policy.ID_BenefitCap_Switch[1]:  # StateLocal
            deductible_expenses += ((1. - calc.policy.ID_StateLocalTax_HC) *
                                    np.maximum(calc.records.e18400, 0.))
        if calc.policy.ID_BenefitCap_Switch[2]:
            deductible_expenses += ((1. - calc.policy.ID_RealEstate_HC) *
                                    calc.records.e18500)
        if calc.policy.ID_BenefitCap_Switch[3]:  # Casualty
            deductible_expenses += calc.records.c20500
        if calc.policy.ID_BenefitCap_Switch[4]:  # Miscellaneous
            deductible_expenses += calc.records.c20800
        if calc.policy.ID_BenefitCap_Switch[5]:   # Mortgage and interest paid
            deductible_expenses += calc.records.c19200
        if calc.policy.ID_BenefitCap_Switch[6]:  # Charity
            deductible_expenses += calc.records.c19700
        # Calculate cap value for itemized deductions
        capped_benefit = deductible_expenses * calc.policy.ID_BenefitCap_rt
        # Add the difference between the actual benefit and capped benefit
        # to income tax and combined tax liabilities.
        excess_benefit = np.maximum(benefit - capped_benefit, 0)
        calc.records._iitax += excess_benefit
        calc.records._combined += excess_benefit


@iterate_jit(nopython=True)
def FairShareTax(c00100, MARS, ptax_was, ptax_sey, ptax_amc,
                 FST_AGI_trt, FST_AGI_thd_lo, FST_AGI_thd_hi,
                 fstax, _iitax, _combined, _surtax):
    """
    Computes Fair Share Tax, or "Buffet Rule", types of reforms

    Taxpayer Characteristics
    ------------------------

    c00100 : AGI

    MARS : filing (marital) status

    ptax_was : payroll tax on wages and salaries

    ptax_sey : payroll tax on self-employment income

    ptax_amc : additional Medicare tax on high earnings

    Returns
    -------

    fstax : Fair Share Tax amount

    _iitax : individual income tax augmented by fstax

    _combined : individual income tax plus payroll taxes augmented by fstax

    _surtax : individual income tax subtotal augmented by fstax
    """
    if FST_AGI_trt > 0. and c00100 >= FST_AGI_thd_lo[MARS - 1]:
        employee_share = 0.5 * ptax_was + 0.5 * ptax_sey + ptax_amc
        fstax = max(c00100 * FST_AGI_trt - _iitax - employee_share, 0.)
        thd_gap = max(FST_AGI_thd_hi[MARS - 1] - FST_AGI_thd_lo[MARS - 1], 0.)
        if thd_gap > 0. and c00100 < FST_AGI_thd_hi[MARS - 1]:
            fstax *= (c00100 - FST_AGI_thd_lo[MARS - 1]) / thd_gap
        _iitax += fstax
        _combined += fstax
        _surtax += fstax
    else:
        fstax = 0.
    return (fstax, _iitax, _combined, _surtax)


@iterate_jit(nopython=True)
def ExpandIncome(ptax_was, e02400, c02500, c00100, e00400, _expanded_income):
    """
    ExpandIncome function: calculates and returns _expanded_income.

    Note: if behavioral responses to a policy reform are specified, then be
    sure this function is called after the behavioral responses are calculated.
    """
    employer_share = 0.5 * ptax_was  # share of payroll tax on wages & salary
    non_taxable_ss_benefits = e02400 - c02500
    _expanded_income = (c00100 +  # adjusted gross income
                        e00400 +  # non-taxable interest income
                        non_taxable_ss_benefits +
                        employer_share)
    return _expanded_income<|MERGE_RESOLUTION|>--- conflicted
+++ resolved
@@ -1166,52 +1166,18 @@
     adds the surtax amount to income tax and combined tax liabilities.
     """
     if calc.policy.ID_BenefitSurtax_crt != 1.:
-<<<<<<< HEAD
         benefit = ComputeBenefit(calc, calc.policy.ID_BenefitSurtax_Switch)
-=======
-        # compute income tax liability with no itemized deductions allowed for
-        # the types of itemized deductions covered under the BenefitSurtax
-        no_ID_calc = copy.deepcopy(calc)
-        if calc.policy.ID_BenefitSurtax_Switch[0]:
-            no_ID_calc.policy.ID_Medical_HC = 1.
-        if calc.policy.ID_BenefitSurtax_Switch[1]:
-            no_ID_calc.policy.ID_StateLocalTax_HC = 1.
-        if calc.policy.ID_BenefitSurtax_Switch[2]:
-            no_ID_calc.policy.ID_RealEstate_HC = 1.
-        if calc.policy.ID_BenefitSurtax_Switch[3]:
-            no_ID_calc.policy.ID_Casualty_HC = 1.
-        if calc.policy.ID_BenefitSurtax_Switch[4]:
-            no_ID_calc.policy.ID_Miscellaneous_HC = 1.
-        if calc.policy.ID_BenefitSurtax_Switch[5]:
-            no_ID_calc.policy.ID_InterestPaid_HC = 1.
-        if calc.policy.ID_BenefitSurtax_Switch[6]:
-            no_ID_calc.policy.ID_Charity_HC = 1.
-        no_ID_calc.calc_one_year()
-        # compute surtax amount
-        # pylint: disable=protected-access
-        benefit_amount = np.where(
-            no_ID_calc.records._iitax - calc.records._iitax > 0.,
-            no_ID_calc.records._iitax - calc.records._iitax, 0.)
->>>>>>> b03d5450
         benefit_deduction = (calc.policy.ID_BenefitSurtax_crt *
                              calc.records.c00100)
         benefit_exemption = \
             calc.policy.ID_BenefitSurtax_em[calc.records.MARS - 1]
-<<<<<<< HEAD
-        calc.records._surtax[:] = calc.policy.ID_BenefitSurtax_trt * np.where(
+        benefit_surtax = calc.policy.ID_BenefitSurtax_trt * np.where(
             benefit > (benefit_deduction + benefit_exemption),
             benefit - (benefit_deduction + benefit_exemption), 0.)
-        calc.records._iitax += calc.records._surtax
-        calc.records._combined += calc.records._surtax
-=======
-        benefit_surtax = calc.policy.ID_BenefitSurtax_trt * np.where(
-            benefit_amount > (benefit_deduction + benefit_exemption),
-            benefit_amount - (benefit_deduction + benefit_exemption), 0.)
         # add benefit_surtax to income & combined taxes and to surtax subtotal
         calc.records._iitax += benefit_surtax
         calc.records._combined += benefit_surtax
         calc.records._surtax += benefit_surtax
->>>>>>> b03d5450
 
 
 def BenefitCap(calc):
@@ -1246,6 +1212,7 @@
         excess_benefit = np.maximum(benefit - capped_benefit, 0)
         calc.records._iitax += excess_benefit
         calc.records._combined += excess_benefit
+        calc.records._surtax += excess_benefit
 
 
 @iterate_jit(nopython=True)
