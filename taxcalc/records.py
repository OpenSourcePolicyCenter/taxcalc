--- conflicted
+++ resolved
@@ -659,15 +659,11 @@
                         '_othertax', 'e82915', 'e82940', 'SFOBYR', 'NIIT',
                         'c59720', '_comb', 'c07150', 'c10300', '_ospctax',
                         '_refund', 'c11600', 'e11450', 'e82040', 'e11500',
-<<<<<<< HEAD
                         '_amed', '_xlin3', '_xlin6', 'share_corptax_burden',
                         'expanded_income', 'agg_self_employed', 'netcapgains',
                         'agg_capgains', 'total_compensation', 'dividends',
-                        'agg_dividends', 'bonds', 'compensation', 'agg_bonds']
-=======
-                        '_amed', '_xlin3', '_xlin6', '_cmbtp_itemizer',
-                        '_cmbtp_standard', '_expanded_income']
->>>>>>> 8940c041
+                        'agg_dividends', 'bonds', 'compensation', 'agg_bonds',
+                        '_expanded_income']
 
         for name in zeroed_names:
             setattr(self, name, np.zeros((self.dim,)))
