--- conflicted
+++ resolved
@@ -233,6 +233,7 @@
         # pylint: disable=too-many-arguments,too-many-locals
         # pylint: disable=too-many-statements,too-many-branches
         self.errmsg = ''
+        using_growmodel = TaxCalcIO.using_growmodel(assump)
         # get parameter dictionary from --baseline file
         basedict = Calculator.read_json_param_objects(baseline, None)
         # get parameter dictionaries from --reform file(s) and --assump file
@@ -250,10 +251,9 @@
         # remember parameters for reform documentation
         self.param_dict = paramdict
         self.policy_dicts = policydicts
-        # determine whether using growth model
-        using_growth_model = self.using_growth_model()
-        if using_growth_model:
-            gd_response = Growdiff()
+        # determine whether using GrowModel
+        if using_growmodel:
+            gd_response = GrowDiff()
             gd_response.update_growdiff(paramdict['growdiff_response'])
             if gd_response.has_any_response():
                 msg = 'ASSUMP file cannot specify any "growdiff_response" '
@@ -263,7 +263,7 @@
         beh = Behavior()
         beh.update_behavior(paramdict['behavior'])
         self.behavior_has_any_response = beh.has_any_response()
-        if using_growth_model and self.behavior_has_any_response:
+        if using_growmodel and self.behavior_has_any_response:
             msg = 'ASSUMP file cannot specify any "behavior" '
             msg += 'when ASSUMP file activates growth model via "growmod"'
             self.errmsg += 'ERROR: {}\n'.format(msg)
@@ -281,12 +281,7 @@
             gdiff_response = growdiff_response
         else:
             gdiff_response = None
-<<<<<<< HEAD
-            msg = 'growdiff_response is neither None nor a Growdiff object'
-=======
-            msg = 'TaxCalcIO.more_init: growdiff_response is neither None '
-            msg += 'nor a GrowDiff object'
->>>>>>> 0473d06d
+            msg = 'growdiff_response is neither None nor a GrowDiff object'
             self.errmsg += 'ERROR: {}\n'.format(msg)
         if gdiff_response is not None:
             some_gdiff_response = gdiff_response.has_any_response()
@@ -810,24 +805,18 @@
         odf['FLPDYR'] = self.tax_year()
         return odf
 
-    def using_growmodel(self):
-        """
-        Return true if using the GrowModel class; otherwise, return false.
-        """
-        assert self.param_dict is not None
-        pdict = self.param_dict
-        if pdict['growmodel'] and np.any(pdict['growmodel']['_active']):
-            return True
-        return False
-
     @staticmethod
-    def using_growth_model(assump):
-        """
-        Return true if using the GrowModel class; otherwise, return false.
-        """
-        pdict = Calculator.read_json_param_objects(None, assump)
-        if pdict['growmodel'] and np.any(pdict['growmodel']['_active']):
-            return True
+    def using_growmodel(assump):
+        """
+        Return true if using the GrowModel class; otherwise, return false;
+        using assump, which is argument of Calculator.read_json_param_objects
+        """
+        paramdict = Calculator.read_json_param_objects(None, assump)
+        gmdict = paramdict['growmodel']
+        for cyr in gmdict.keys():
+            for parm in gmdict[cyr].keys():
+                if parm == '_active' and np.any(gmdict[cyr][parm]):
+                    return True
         return False
 
     @staticmethod
@@ -858,7 +847,6 @@
         errmsg: string
         """
         # pylint: disable=too-many-arguments,too-many-locals
-<<<<<<< HEAD
         errmsg = ''
         # check for illegal parameters
         data_year = 9999
@@ -888,7 +876,7 @@
                     progress.format(year)
                 )
                 # specify growdiff_response using gdiff_dict
-                growdiff_response = Growdiff()
+                growdiff_response = GrowDiff()
                 growdiff_response.update_growdiff(gdiff_dict)
                 (gd_dict,
                  emsg) = TaxCalcIO.annual_analysis(input_data, tax_year,
@@ -911,28 +899,6 @@
                     break  # out of year loop
                 gdiff_dict[year + 1] = gd_dict
         return errmsg
-=======
-        progress = 'STARTING ANALYSIS FOR YEAR {}'
-        gdiff_dict = {Policy.JSON_START_YEAR: {}}
-        for year in range(Policy.JSON_START_YEAR, tax_year + 1):
-            print(progress.format(year))  # pylint: disable=superfluous-parens
-            # specify growdiff_response using gdiff_dict
-            growdiff_response = GrowDiff()
-            growdiff_response.update_growdiff(gdiff_dict)
-            gd_dict = TaxCalcIO.annual_analysis(input_data, tax_year,
-                                                baseline, reform, assump,
-                                                aging_input_data,
-                                                exact_calculations,
-                                                growdiff_response, year,
-                                                writing_output_file,
-                                                output_tables,
-                                                output_graphs,
-                                                output_ceeu,
-                                                dump_varset,
-                                                output_dump,
-                                                output_sqldb)
-            gdiff_dict[year + 1] = gd_dict
->>>>>>> 0473d06d
 
     @staticmethod
     def annual_analysis(input_data, tax_year, baseline, reform, assump,
@@ -961,13 +927,8 @@
 
         Returns
         -------
-<<<<<<< HEAD
-        gd_dict: growdiff sub-dictionary for year+1
-
+        gd_dict: GrowDiff sub-dictionary for year+1
         errmsg: string
-=======
-        gd_dict: GrowDiff sub-dictionary for year+1
->>>>>>> 0473d06d
         """
         # pylint: disable=too-many-arguments,too-many-locals
         # instantiate TaxCalcIO object for specified year and growdiff_response
