"""
Tax-Calculator Input-Output class.
"""
# CODING-STYLE CHECKS:
# pep8 --ignore=E402 taxcalcio.py
# pylint --disable=locally-disabled taxcalcio.py

import os
import copy
import sqlite3
import six
import numpy as np
import pandas as pd
from taxcalc.policy import Policy
from taxcalc.records import Records
from taxcalc.consumption import Consumption
from taxcalc.behavior import Behavior
from taxcalc.growdiff import Growdiff
from taxcalc.growfactors import Growfactors
from taxcalc.calculate import Calculator
from taxcalc.utils import (delete_file, write_graph_file,
                           add_quantile_bins, unweighted_sum, weighted_sum)


class TaxCalcIO(object):
    """
    Constructor for the Tax-Calculator Input-Output class.

    TaxCalcIO class constructor call must be followed by init() call.

    Parameters
    ----------
    input_data: string or Pandas DataFrame
        string is name of INPUT file that is CSV formatted containing
        variable names in the Records.USABLE_READ_VARS set, or
        Pandas DataFrame is INPUT data containing variable names in
        the Records.USABLE_READ_VARS set.  INPUT vsrisbles not in the
        Records.USABLE_READ_VARS set can be present but are ignored.

    tax_year: integer
        calendar year for which taxes will be computed for INPUT.

    reform: None or string
        None implies no policy reform (current-law policy), or
        string is name of optional REFORM file.

    assump: None or string
        None implies economic assumptions are standard assumptions,
        or string is name of optional ASSUMP file.

    Returns
    -------
    class instance: TaxCalcIO
    """
    # pylint: disable=too-many-instance-attributes

    def __init__(self, input_data, tax_year, reform, assump):
        # pylint: disable=too-many-branches,too-many-statements
        self.errmsg = ''
        # check name and existence of INPUT file
        inp = 'x'
        if isinstance(input_data, six.string_types):
            # remove any leading directory path from INPUT filename
            fname = os.path.basename(input_data)
            # check if fname ends with ".csv"
            if fname.endswith('.csv'):
                inp = '{}-{}'.format(fname[:-4], str(tax_year)[2:])
            else:
                msg = 'INPUT file name does not end in .csv'
                self.errmsg += 'ERROR: {}\n'.format(msg)
            # check existence of INPUT file
            self.cps_input_data = input_data.endswith('cps.csv')
            if not self.cps_input_data and not os.path.isfile(input_data):
                msg = 'INPUT file could not be found'
                self.errmsg += 'ERROR: {}\n'.format(msg)
        elif isinstance(input_data, pd.DataFrame):
            inp = 'df-{}'.format(str(tax_year)[2:])
        else:
            msg = 'INPUT is neither string nor Pandas DataFrame'
            self.errmsg += 'ERROR: {}\n'.format(msg)
        # check name and existence of REFORM file
        ref = '-x'
        if reform is None:
            self.specified_reform = False
            ref = '-#'
        elif isinstance(reform, six.string_types):
            self.specified_reform = True
            # remove any leading directory path from REFORM filename
            fname = os.path.basename(reform)
            # check if fname ends with ".json"
            if fname.endswith('.json'):
                ref = '-{}'.format(fname[:-5])
            else:
                msg = 'REFORM file name does not end in .json'
                self.errmsg += 'ERROR: {}\n'.format(msg)
            # check existence of REFORM file
            if not os.path.isfile(reform):
                msg = 'REFORM file could not be found'
                self.errmsg += 'ERROR: {}\n'.format(msg)
        else:
            msg = 'TaxCalcIO.ctor: reform is neither None nor str'
            self.errmsg += 'ERROR: {}\n'.format(msg)
        # check name and existence of ASSUMP file
        asm = '-x'
        if assump is None:
            asm = '-#'
        elif isinstance(assump, six.string_types):
            # remove any leading directory path from ASSUMP filename
            fname = os.path.basename(assump)
            # check if fname ends with ".json"
            if fname.endswith('.json'):
                asm = '-{}'.format(fname[:-5])
            else:
                msg = 'ASSUMP file name does not end in .json'
                self.errmsg += 'ERROR: {}\n'.format(msg)
            # check existence of ASSUMP file
            if not os.path.isfile(assump):
                msg = 'ASSUMP file could not be found'
                self.errmsg += 'ERROR: {}\n'.format(msg)
        else:
            msg = 'TaxCalcIO.ctor: assump is neither None nor str'
            self.errmsg += 'ERROR: {}\n'.format(msg)
        # create OUTPUT file name and delete any existing output files
        self._output_filename = '{}{}{}.csv'.format(inp, ref, asm)
        delete_file(self._output_filename)
        delete_file(self._output_filename.replace('.csv', '.db'))
        delete_file(self._output_filename.replace('.csv', '-doc.text'))
        delete_file(self._output_filename.replace('.csv', '-tab.text'))
        delete_file(self._output_filename.replace('.csv', '-atr.html'))
        delete_file(self._output_filename.replace('.csv', '-mtr.html'))
        # initialize variables whose values are set in init method
        self.behavior_has_any_response = False
        self.calc = None
        self.calc_clp = None
        self.param_dict = None

    def init(self, input_data, tax_year, reform, assump,
             growdiff_response,
             aging_input_data, exact_calculations):
        """
        TaxCalcIO class post-constructor method that completes initialization.

        Parameters
        ----------
        First four parameters are same as for TaxCalcIO constructor:
            input_data, tax_year, reform, assump.

        growdiff_response: Growdiff object or None
            growdiff_response Growdiff object is used only by the
            TaxCalcIO.growmodel_analysis method;
            must be None in all other cases.

        aging_input_data: boolean
            whether or not to extrapolate Records data from data year to
            tax_year.

        exact_calculations: boolean
            specifies whether or not exact tax calculations are done without
            any smoothing of "stair-step" provisions in the tax law.
        """
        # pylint: disable=too-many-arguments,too-many-locals
        # pylint: disable=too-many-statements,too-many-branches
        self.errmsg = ''
        # get parameter dictionaries from --reform and --assump files
        paramdict = Calculator.read_json_param_objects(reform, assump)
        # create Behavior object
        beh = Behavior()
        beh.update_behavior(paramdict['behavior'])
        self.behavior_has_any_response = beh.has_any_response()
        # create gdiff_baseline object
        gdiff_baseline = Growdiff()
        gdiff_baseline.update_growdiff(paramdict['growdiff_baseline'])
        # create Growfactors clp object that incorporates gdiff_baseline
        gfactors_clp = Growfactors()
        gdiff_baseline.apply_to(gfactors_clp)
        # specify gdiff_response object
        if growdiff_response is None:
            gdiff_response = Growdiff()
            gdiff_response.update_growdiff(paramdict['growdiff_response'])
        elif isinstance(growdiff_response, Growdiff):
            gdiff_response = growdiff_response
        else:
            gdiff_response = None
            msg = 'TaxCalcIO.more_init: growdiff_response is neither None '
            msg += 'nor a Growdiff object'
            self.errmsg += 'ERROR: {}\n'.format(msg)
        if gdiff_response is not None:
            some_gdiff_response = gdiff_response.has_any_response()
            if self.behavior_has_any_response and some_gdiff_response:
                msg = 'ASSUMP file cannot specify any "behavior" when using '
                msg += 'GrowModel or when ASSUMP file has "growdiff_response"'
                self.errmsg += 'ERROR: {}\n'.format(msg)
        # create Growfactors ref object that has both gdiff objects applied
        gfactors_ref = Growfactors()
        gdiff_baseline.apply_to(gfactors_ref)
        if gdiff_response is not None:
            gdiff_response.apply_to(gfactors_ref)
        # create Policy objects
        if self.specified_reform:
            pol = Policy(gfactors=gfactors_ref)
            try:
                pol.implement_reform(paramdict['policy'])
                self.errmsg += pol.reform_errors
            except ValueError as valerr_msg:
                self.errmsg += valerr_msg.__str__()
        else:
            pol = Policy(gfactors=gfactors_clp)
        clp = Policy(gfactors=gfactors_clp)
        # check for valid tax_year value
        if tax_year < pol.start_year:
            msg = 'tax_year {} less than policy.start_year {}'
            msg = msg.format(tax_year, pol.start_year)
            self.errmsg += 'ERROR: {}\n'.format(msg)
        if tax_year > pol.end_year:
            msg = 'tax_year {} greater than policy.end_year {}'
            msg = msg.format(tax_year, pol.end_year)
            self.errmsg += 'ERROR: {}\n'.format(msg)
        # any errors imply cannot proceed with calculations
        if self.errmsg:
            return
        # set policy to tax_year
        pol.set_year(tax_year)
        clp.set_year(tax_year)
        # read input file contents into Records objects
        if aging_input_data:
            if self.cps_input_data:
                recs = Records.cps_constructor(
                    gfactors=gfactors_ref,
                    exact_calculations=exact_calculations
                )
                recs_clp = Records.cps_constructor(
                    gfactors=gfactors_clp,
                    exact_calculations=exact_calculations
                )
            else:  # if not cps_input_data
                recs = Records(
                    data=input_data,
                    gfactors=gfactors_ref,
                    exact_calculations=exact_calculations
                )
                recs_clp = Records(
                    data=input_data,
                    gfactors=gfactors_clp,
                    exact_calculations=exact_calculations
                )
        else:  # input_data are raw data that are not being aged
            recs = Records(data=input_data,
                           gfactors=None,
                           exact_calculations=exact_calculations,
                           weights=None,
                           adjust_ratios=None,
                           start_year=tax_year)
            recs_clp = copy.deepcopy(recs)
        if tax_year < recs.data_year:
            msg = 'tax_year {} less than records.data_year {}'
            msg = msg.format(tax_year, recs.data_year)
            self.errmsg += 'ERROR: {}\n'.format(msg)
        # create Calculator objects
        con = Consumption()
        con.update_consumption(paramdict['consumption'])
        self.calc = Calculator(policy=pol, records=recs,
                               verbose=True,
                               consumption=con,
                               behavior=beh,
                               sync_years=aging_input_data)
        self.calc_clp = Calculator(policy=clp, records=recs_clp,
                                   verbose=False,
                                   consumption=con,
                                   sync_years=aging_input_data)
        # remember parameter dictionary for reform documentation
        self.param_dict = paramdict

    def custom_dump_variables(self, tcdumpvars_str):
        """
        Return set of variable names extracted from tcdumpvars_str, which
        contains the contents of the tcdumpvars file in the current directory.
        Also, builds self.errmsg if any custom variables are not valid.
        """
        assert isinstance(tcdumpvars_str, six.string_types)
        self.errmsg = ''
        # change some common delimiter characters into spaces
        dump_vars_str = tcdumpvars_str.replace(',', ' ')
        dump_vars_str = dump_vars_str.replace(';', ' ')
        dump_vars_str = dump_vars_str.replace('|', ' ')
        # split dump_vars_str into a list of dump variables
        dump_vars_list = dump_vars_str.split()
        # check that all dump_vars_list items are valid
        valid_set = Records.USABLE_READ_VARS | Records.CALCULATED_VARS
        for var in dump_vars_list:
            if var not in valid_set:
                msg = 'invalid variable name in tcdumpvars file: {}'
                msg = msg.format(var)
                self.errmsg += 'ERROR: {}\n'.format(msg)
        # add essential variables even if not on custom list
        if 'RECID' not in dump_vars_list:
            dump_vars_list.append('RECID')
        if 'FLPDYR' not in dump_vars_list:
            dump_vars_list.append('FLPDYR')
        # convert list into a set and return
        return set(dump_vars_list)

    def tax_year(self):
        """
        Return calendar year for which TaxCalcIO calculations are being done.
        """
        return self.calc.policy.current_year

    def output_filepath(self):
        """
        Return full path to output file named in TaxCalcIO constructor.
        """
        dirpath = os.path.abspath(os.path.dirname(__file__))
        return os.path.join(dirpath, self._output_filename)

    def analyze(self, writing_output_file=False,
                output_tables=False,
                output_graphs=False,
                output_ceeu=False,
                dump_varset=None,
                output_dump=False,
                output_sqldb=False):
        """
        Conduct tax analysis.

        Parameters
        ----------
        writing_output_file: boolean
           whether or not to generate and write output file

        output_tables: boolean
           whether or not to generate and write distributional tables
           to a text file

        output_graphs: boolean
           whether or not to generate and write HTML graphs of average
           and marginal tax rates by income percentile

        output_ceeu: boolean
           whether or not to calculate and write to stdout standard
           certainty-equivalent expected-utility statistics

        dump_varset: set
           custom set of variables to include in dump and sqldb output;
           None implies include all variables in dump and sqldb output

        output_dump: boolean
           whether or not to replace standard output with all input and
           calculated variables using their Tax-Calculator names

        output_sqldb: boolean
           whether or not to write SQLite3 database with dump table
           containing same output as written by output_dump to a csv file

        Returns
        -------
        Nothing
        """
        # pylint: disable=too-many-arguments,too-many-branches
        # in order to use print(), pylint: disable=superfluous-parens
        if self.calc.policy.reform_warnings:
            warn = 'PARAMETER VALUE WARNING(S):  {}\n{}{}'
            print(warn.format('(read documentation for each parameter)',
                              self.calc.policy.reform_warnings,
                              'CONTINUING WITH CALCULATIONS...'))
        calc_clp_calculated = False
        if output_dump or output_sqldb:
            # might need marginal tax rates
            (mtr_paytax, mtr_inctax,
             _) = self.calc.mtr(wrt_full_compensation=False)
        else:
            # definitely do not need marginal tax rates
            mtr_paytax = None
            mtr_inctax = None
        if self.behavior_has_any_response:
            self.calc = Behavior.response(self.calc_clp, self.calc)
            calc_clp_calculated = True
        else:
            self.calc.calc_all()
        # optionally conduct normative welfare analysis
        if output_ceeu:
            if self.behavior_has_any_response:
                ceeu_results = 'SKIP --ceeu output because baseline and '
                ceeu_results += 'reform cannot be sensibly compared\n '
                ceeu_results += '                  '
                ceeu_results += 'when specifying "behavior" with --assump '
                ceeu_results += 'option'
            elif self.calc.total_weight() <= 0.:
                ceeu_results = 'SKIP --ceeu output because '
                ceeu_results += 'sum of weights is not positive'
            else:
                self.calc_clp.calc_all()
                calc_clp_calculated = True
                cedict = self.calc_clp.ce_aftertax_income(
                    self.calc,
                    custom_params=None,
                    require_no_agg_tax_change=False)
                ceeu_results = TaxCalcIO.ceeu_output(cedict)
        else:
            ceeu_results = None
        # extract output if writing_output_file
        if writing_output_file:
            self.write_output_file(output_dump, dump_varset,
                                   mtr_paytax, mtr_inctax)
            self.write_doc_file()
        # optionally write --sqldb output to SQLite3 database
        if output_sqldb:
            self.write_sqldb_file(dump_varset, mtr_paytax, mtr_inctax)
        # optionally write --tables output to text file
        if output_tables:
            if not calc_clp_calculated:
                self.calc_clp.calc_all()
                calc_clp_calculated = True
            self.write_tables_file()
        # optionally write --graphs output to HTML files
        if output_graphs:
            if not calc_clp_calculated:
                self.calc_clp.calc_all()
                calc_clp_calculated = True
            self.write_graph_files()
        # optionally write --ceeu output to stdout
        if ceeu_results:
            print(ceeu_results)

    def write_output_file(self, output_dump, dump_varset,
                          mtr_paytax, mtr_inctax):
        """
        Write output to CSV-formatted file.
        """
        if output_dump:
            outdf = self.dump_output(dump_varset, mtr_inctax, mtr_paytax)
            column_order = sorted(outdf.columns)
        else:
            outdf = self.minimal_output()
            column_order = outdf.columns
        assert len(outdf.index) == self.calc.array_len
        outdf.to_csv(self._output_filename, columns=column_order,
                     index=False, float_format='%.2f')

    def write_doc_file(self):
        """
        Write reform documentation to text file.
        """
        doc = Calculator.reform_documentation(self.param_dict)
        doc_fname = self._output_filename.replace('.csv', '-doc.text')
        with open(doc_fname, 'w') as dfile:
            dfile.write(doc)

    def write_sqldb_file(self, dump_varset, mtr_paytax, mtr_inctax):
        """
        Write dump output to SQLite3 database table dump.
        """
        outdf = self.dump_output(dump_varset, mtr_inctax, mtr_paytax)
        assert len(outdf.index) == self.calc.array_len
        db_fname = self._output_filename.replace('.csv', '.db')
        dbcon = sqlite3.connect(db_fname)
        outdf.to_sql('dump', dbcon, if_exists='replace', index=False)
        dbcon.close()

    def write_tables_file(self):
        """
        Write tables to text file.
        """
        # pylint: disable=too-many-locals
        tab_fname = self._output_filename.replace('.csv', '-tab.text')
        # skip tables if there are not some positive weights
        if self.calc_clp.total_weight() <= 0.:
            with open(tab_fname, 'w') as tfile:
                msg = 'No tables because sum of weights is not positive\n'
                tfile.write(msg)
            return
        # create list of results for nontax variables
        # - weights don't change with reform
        # - expanded_income may change, so always use baseline expanded income
        nontax_vars = ['s006', 'expanded_income']
        nontax = [self.calc_clp.array(var) for var in nontax_vars]
        # create list of results for tax variables from reform Calculator
        tax_vars = ['iitax', 'payrolltax', 'lumpsum_tax', 'combined']
        reform = [self.calc.array(var) for var in tax_vars]
        # create DataFrame with tax distribution under reform
        dist = nontax + reform  # using expanded_income under baseline policy
        all_vars = nontax_vars + tax_vars
        distdf = pd.DataFrame(data=np.column_stack(dist), columns=all_vars)
        # create DataFrame with tax differences (reform - baseline)
        base = [self.calc_clp.array(var) for var in tax_vars]
        change = [(reform[idx] - base[idx]) for idx in range(0, len(tax_vars))]
        diff = nontax + change  # using expanded_income under baseline policy
        diffdf = pd.DataFrame(data=np.column_stack(diff), columns=all_vars)
        # write each kind of distributional table
        with open(tab_fname, 'w') as tfile:
            TaxCalcIO.write_decile_table(distdf, tfile, tkind='Reform Totals')
            tfile.write('\n')
            TaxCalcIO.write_decile_table(diffdf, tfile, tkind='Differences')

    @staticmethod
    def write_decile_table(dfx, tfile, tkind='Totals'):
        """
        Write to tfile the tkind decile table using dfx DataFrame.
        """
        dfx = add_quantile_bins(dfx, 'expanded_income', 10,
                                weight_by_income_measure=False)
        gdfx = dfx.groupby('bins', as_index=False)
        rtns_series = gdfx.apply(unweighted_sum, 's006')
        xinc_series = gdfx.apply(weighted_sum, 'expanded_income')
        itax_series = gdfx.apply(weighted_sum, 'iitax')
        ptax_series = gdfx.apply(weighted_sum, 'payrolltax')
        htax_series = gdfx.apply(weighted_sum, 'lumpsum_tax')
        ctax_series = gdfx.apply(weighted_sum, 'combined')
        # write decile table to text file
        row = 'Weighted Tax {} by Baseline Expanded-Income Decile\n'
        tfile.write(row.format(tkind))
        rowfmt = '{}{}{}{}{}{}\n'
        row = rowfmt.format('    Returns',
                            '    ExpInc',
                            '    IncTax',
                            '    PayTax',
                            '     LSTax',
                            '    AllTax')
        tfile.write(row)
        row = rowfmt.format('       (#m)',
                            '      ($b)',
                            '      ($b)',
                            '      ($b)',
                            '      ($b)',
                            '      ($b)')
        tfile.write(row)
        rowfmt = '{:9.2f}{:10.1f}{:10.1f}{:10.1f}{:10.1f}{:10.1f}\n'
        for decile in range(0, 10):
            row = '{:2d}'.format(decile)
            row += rowfmt.format(rtns_series[decile] * 1e-6,
                                 xinc_series[decile] * 1e-9,
                                 itax_series[decile] * 1e-9,
                                 ptax_series[decile] * 1e-9,
                                 htax_series[decile] * 1e-9,
                                 ctax_series[decile] * 1e-9)
            tfile.write(row)
        row = ' A'
        row += rowfmt.format(rtns_series.sum() * 1e-6,
                             xinc_series.sum() * 1e-9,
                             itax_series.sum() * 1e-9,
                             ptax_series.sum() * 1e-9,
                             htax_series.sum() * 1e-9,
                             ctax_series.sum() * 1e-9)
        tfile.write(row)

    def write_graph_files(self):
        """
        Write graphs to HTML files.
        """
<<<<<<< HEAD
        pos_wght_sum = self.calc.records.s006.sum() > 0.
        # income-change-by-decile graph
        dec_fname = self._output_filename.replace('.csv', '-dec.html')
        dec_title = 'Income Change by Income Decile'
        if pos_wght_sum:
            fig = self.calc_clp.decile_graph(self.calc)
            write_graph_file(fig, dec_fname, dec_title)
        else:
            reason = 'No graph because sum of weights is not positive'
            TaxCalcIO.write_empty_graph_file(dec_fname, dec_title, reason)
        # average-tax-rate graph
=======
        pos_wght_sum = self.calc.total_weight() > 0.
>>>>>>> 914f14c5
        atr_fname = self._output_filename.replace('.csv', '-atr.html')
        atr_title = 'ATR by Income Percentile'
        if pos_wght_sum:
            fig = self.calc_clp.atr_graph(self.calc)
            write_graph_file(fig, atr_fname, atr_title)
        else:
            reason = 'No graph because sum of weights is not positive'
            TaxCalcIO.write_empty_graph_file(atr_fname, atr_title, reason)
        # marginal-tax-rate graph
        mtr_fname = self._output_filename.replace('.csv', '-mtr.html')
        mtr_title = 'MTR by Income Percentile'
        if pos_wght_sum:
            fig = self.calc_clp.mtr_graph(self.calc,
                                          alt_e00200p_text='Taxpayer Earnings')
            write_graph_file(fig, mtr_fname, mtr_title)
        else:
            reason = 'No graph because sum of weights is not positive'
            TaxCalcIO.write_empty_graph_file(mtr_fname, mtr_title, reason)

    @staticmethod
    def write_empty_graph_file(fname, title, reason):
        """
        Write HTML graph file with title but no graph for specified reason.
        """
        txt = ('<html>\n'
               '<head><title>{}</title></head>\n'
               '<body><center<h1>{}</h1></center></body>\n'
               '</html>\n').format(title, reason)
        with open(fname, 'w') as gfile:
            gfile.write(txt)

    def minimal_output(self):
        """
        Extract minimal output and return it as Pandas DataFrame.
        """
        varlist = ['RECID', 'YEAR', 'WEIGHT', 'INCTAX', 'LSTAX', 'PAYTAX']
        odict = dict()
        scalc = self.calc
        odict['RECID'] = scalc.array('RECID')  # id for tax filing unit
        odict['YEAR'] = self.tax_year()  # tax calculation year
        odict['WEIGHT'] = scalc.array('s006')  # sample weight
        odict['INCTAX'] = scalc.array('iitax')  # federal income taxes
        odict['LSTAX'] = scalc.array('lumpsum_tax')  # lump-sum tax
        odict['PAYTAX'] = scalc.array('payrolltax')  # payroll taxes (ee+er)
        odf = pd.DataFrame(data=odict, columns=varlist)
        return odf

    @staticmethod
    def ceeu_output(cedict):
        """
        Extract --ceeu output and return as text string.
        """
        text = ('Aggregate {} Pre-Tax Expanded Income and '
                'Tax Revenue ($billion)\n')
        txt = text.format(cedict['year'])
        txt += '           baseline     reform   difference\n'
        fmt = '{} {:12.3f} {:10.3f} {:12.3f}\n'
        txt += fmt.format('income', cedict['inc1'], cedict['inc2'],
                          cedict['inc2'] - cedict['inc1'])
        alltaxdiff = cedict['tax2'] - cedict['tax1']
        txt += fmt.format('alltax', cedict['tax1'], cedict['tax2'],
                          alltaxdiff)
        txt += ('Certainty Equivalent of Expected Utility of '
                'After-Tax Expanded Income ($)\n')
        txt += ('(assuming consumption equals '
                'after-tax expanded income)\n')
        txt += 'crra       baseline     reform     pctdiff\n'
        fmt = '{} {:17.2f} {:10.2f} {:11.2f}\n'
        for crra, ceeu1, ceeu2 in zip(cedict['crra'],
                                      cedict['ceeu1'],
                                      cedict['ceeu2']):
            txt += fmt.format(crra, ceeu1, ceeu2,
                              100.0 * (ceeu2 - ceeu1) / ceeu1)
        if abs(alltaxdiff) >= 0.0005:
            txt += ('WARN: baseline and reform cannot be '
                    'sensibly compared\n')
            text = ('      because "alltax difference" is '
                    '{:.3f} which is not zero\n')
            txt += text.format(alltaxdiff)
            txt += ('FIX: adjust _LST or another reform policy parameter '
                    'to bracket\n')
            txt += ('     "alltax difference" equals zero and '
                    'then interpolate')
        else:
            txt += 'NOTE: baseline and reform can be sensibly compared\n'
            txt += '      because "alltax difference" is essentially zero'
        return txt

    def dump_output(self, dump_varset, mtr_inctax, mtr_paytax):
        """
        Extract dump output and return it as Pandas DataFrame.
        """
        if dump_varset is None:
            varset = Records.USABLE_READ_VARS | Records.CALCULATED_VARS
        else:
            varset = dump_varset
        # create and return dump output DataFrame
        odf = pd.DataFrame()
        for varname in varset:
            vardata = self.calc.array(varname)
            if varname in Records.INTEGER_VARS:
                odf[varname] = vardata
            else:
                odf[varname] = vardata.round(2)  # rounded to nearest cent
        # specify mtr values in percentage terms
        if 'mtr_inctax' in varset:
            odf['mtr_inctax'] = (mtr_inctax * 100).round(2)
        if 'mtr_paytax' in varset:
            odf['mtr_paytax'] = (mtr_paytax * 100).round(2)
        # specify tax calculation year
        odf['FLPDYR'] = self.tax_year()
        return odf

    @staticmethod
    def growmodel_analysis(input_data, tax_year, reform, assump,
                           aging_input_data, exact_calculations,
                           writing_output_file=False,
                           output_tables=False,
                           output_graphs=False,
                           output_ceeu=False,
                           output_dump=False):
        """
        High-level logic for dynamic analysis using GrowModel class.

        Parameters
        ----------
        First six parameters are same as the first six parameters of
        the TaxCalcIO.init method.

        Last five parameters are same as the first five parameters of
        the TaxCalcIO.analyze method.

        Returns
        -------
        Nothing
        """
        # pylint: disable=too-many-arguments,too-many-locals
        progress = 'STARTING ANALYSIS FOR YEAR {}'
        gdiff_dict = {Policy.JSON_START_YEAR: {}}
        for year in range(Policy.JSON_START_YEAR, tax_year + 1):
            print(progress.format(year))  # pylint: disable=superfluous-parens
            # specify growdiff_response using gdiff_dict
            growdiff_response = Growdiff()
            growdiff_response.update_growdiff(gdiff_dict)
            gd_dict = TaxCalcIO.annual_analysis(input_data, tax_year,
                                                reform, assump,
                                                aging_input_data,
                                                exact_calculations,
                                                growdiff_response, year,
                                                writing_output_file,
                                                output_tables,
                                                output_graphs,
                                                output_ceeu,
                                                output_dump)
            gdiff_dict[year + 1] = gd_dict

    @staticmethod
    def annual_analysis(input_data, tax_year, reform, assump,
                        aging_input_data, exact_calculations,
                        growdiff_response, year,
                        writing_output_file,
                        output_tables,
                        output_graphs,
                        output_ceeu,
                        output_dump):
        """
        Conduct static analysis for specifed year and growdiff_response.

        Parameters
        ----------
        First six parameters are same as the first six parameters of
        the TaxCalcIO.init method.

        Last five parameters are same as the first five parameters of
        the TaxCalcIO.analyze method.

        Returns
        -------
        gd_dict: Growdiff sub-dictionary for year+1
        """
        # pylint: disable=too-many-arguments
        # instantiate TaxCalcIO object for specified year and growdiff_response
        tcio = TaxCalcIO(input_data=input_data,
                         tax_year=year,
                         reform=reform,
                         assump=assump)
        tcio.init(input_data=input_data,
                  tax_year=year,
                  reform=reform,
                  assump=assump,
                  growdiff_response=growdiff_response,
                  aging_input_data=aging_input_data,
                  exact_calculations=exact_calculations)
        if year == tax_year:
            # conduct final tax analysis for year equal to tax_year
            tcio.analyze(writing_output_file=writing_output_file,
                         output_tables=output_tables,
                         output_graphs=output_graphs,
                         output_ceeu=output_ceeu,
                         output_dump=output_dump)
            gd_dict = {}
        else:
            # conduct intermediate tax analysis for year less than tax_year
            tcio.analyze()
            # build dict in gdiff_dict key:dict pair for key equal to next year
            # ... extract tcio results for year needed by GrowModel class
            # >>>>> add logic here <<<<<
            # ... use extracted results to advance GrowModel to next year
            # >>>>> add logic here <<<<<
            # ... extract next year GrowModel results for next year gdiff_dict
            # >>>>> add logic here <<<<<
            gd_dict = {}  # TEMPORARY CODE
        return gd_dict<|MERGE_RESOLUTION|>--- conflicted
+++ resolved
@@ -546,7 +546,6 @@
         """
         Write graphs to HTML files.
         """
-<<<<<<< HEAD
         pos_wght_sum = self.calc.records.s006.sum() > 0.
         # income-change-by-decile graph
         dec_fname = self._output_filename.replace('.csv', '-dec.html')
@@ -558,9 +557,6 @@
             reason = 'No graph because sum of weights is not positive'
             TaxCalcIO.write_empty_graph_file(dec_fname, dec_title, reason)
         # average-tax-rate graph
-=======
-        pos_wght_sum = self.calc.total_weight() > 0.
->>>>>>> 914f14c5
         atr_fname = self._output_filename.replace('.csv', '-atr.html')
         atr_title = 'ATR by Income Percentile'
         if pos_wght_sum:
