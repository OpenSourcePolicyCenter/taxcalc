{
  "read": {
    "DSI": {
      "type": "int",
      "desc": "1 if claimed as dependent on another return; otherwise 0",
      "form": {"2013-2016": "1040 line 6a"}
    },
    "EIC": {
      "type": "int",
      "desc": "number of EIC qualifying children (range: 0 to 3)",
      "form": {"2013-2016": "1040 Sch EIC"}
    },
    "FLPDYR": {
      "type": "int",
      "desc": "Tax filing year",
      "form": {"2013-2016": "1040"}
    },
    "MARS": {
      "required": true,
      "type": "int",
      "desc": "Filing (marital) status: line number of the checked box",
      "form": {"2013-2016": "1040 lines 1-5"}
    },
    "MIDR": {
      "type": "int",
      "desc": "1 if separately filing spouse itemizes; otherwise 0",
      "form": {"2013-2016": "1040 line 39b"}
    },
    "RECID": {
      "required": true,
      "type": "int",
      "desc": "Unique numeric identifier for filing unit; appears as RECID variable in tc CLI minimal output",
      "form": {"2013-2016": "private info"}
    },
    "XTOT": {
      "type": "int",
      "desc": "Total number of exemptions for filing unit",
      "form": {"2013-2016": "1040 line 6d"}
    },
    "age_head": {
      "type": "int",
      "desc": "Age in years of taxpayer (i.e. primary filer)",
      "form": {"2013-2016": "imputed from CPS data"}
    },
    "age_spouse": {
      "type": "int",
      "desc": "Age in years of spouse (i.e. secondary filer if present)",
      "form": {"2013-2016": "imputed from CPS data"}
    },
    "agi_bin": {
      "type": "int",
      "desc": "Historical AGI category used in data extrapolation",
      "form": {"2013-2016": "not used in tax calculations"}
    },
    "blind_head": {
      "type": "int",
      "desc": "1 if taxpayer is blind; otherwise 0",
      "form": {"2013-2016": "1040 line 39a"}
    },
    "blind_spouse": {
      "type": "int",
      "desc": "1 if spouse is blind; otherwise 0",
      "form": {"2013-2016": "1040 line 39a"}
    },
    "cmbtp": {
      "type": "float",
      "desc": "Estimate of income on (AMT) Form 6251 but not in AGI",
      "form": {"2013-2016": "6251 and 1040"}
    },
    "e00200": {
      "type": "float",
      "desc": "Wages, salaries, and tips for filing unit",
      "form": {"2013-2016": "1040 line 7"}
    },
    "e00200p": {
      "type": "float",
      "desc": "Wages, salaries, and tips for taxpayer",
      "form": {"2013-2016": "1040 line 7 component"}
    },
    "e00200s": {
      "type": "float",
      "desc": "Wages, salaries, and tips for spouse",
      "form": {"2013-2016": "1040 line 7 component"}
    },
    "e00300": {
      "type": "float",
      "desc": "Taxable interest income",
      "form": {"2013-2016": "1040 line 8a"}
    },
    "e00400": {
      "type": "float",
      "desc": "Tax-exempt interest income",
      "form": {"2013-2016": "1040 line 8b"}
    },
    "e00600": {
      "type": "float",
      "desc": "Ordinary dividends included in AGI",
      "form": {"2013-2016": "1040 line 9a"}
    },
    "e00650": {
      "type": "float",
      "desc": "Qualified dividends included in ordinary dividends",
      "form": {"2013-2016": "1040 line 9b"}
    },
    "e00700": {
      "type": "float",
      "desc": "Taxable refunds of state and local income taxes",
      "form": {"2013-2016": "1040 line 10"}
    },
    "e00800": {
      "type": "float",
      "desc": "Alimony received",
      "form": {"2013-2016": "1040 line 11"}
    },
    "e00900": {
      "type": "float",
      "desc": "Sch C business net profit/loss for filing unit",
      "form": {"2013-2016": "1040 line 12"}
    },
    "e00900p": {
      "type": "float",
      "desc": "Sch C business net profit/loss for taxpayer",
      "form": {"2013-2016": "1040 line 12 component"}
    },
    "e00900s": {
      "type": "float",
      "desc": "Sch C business net profit/loss for spouse",
      "form": {"2013-2016": "1040 line 12 component"}
    },
    "e01100": {
      "type": "float",
      "desc": "Capital gain distributions not reported on Sch D",
      "form": {"2013-2016": "1040 line 13"}
    },
    "e01200": {
      "type": "float",
      "desc": "Other net gain/loss from Form 4797",
      "form": {"2013-2016": "1040 line 14"}
    },
    "e01400": {
      "type": "float",
      "desc": "Taxable IRA distributions",
      "form": {"2013-2016": "1040 line 15b"}
    },
    "e01500": {
      "type": "float",
      "desc": "Pensions and annuities",
      "form": {"2013-2016": "1040 line 16a"}
    },
    "e01700": {
      "type": "float",
      "desc": "Taxable pensions and annuities",
      "form": {"2013-2016": "1040 line 16b"}
    },
    "e02000": {
      "type": "float",
      "desc": "Sch E rental, royalty, S-corp, etc, income/loss",
      "form": {"2013-2016": "1040 line 17"}
    },
    "e02100": {
      "type": "float",
      "desc": "Farm net income/loss for filing unit from Sch F",
      "form": {"2013-2016": "1040 line 18"}
    },
    "e02100p": {
      "type": "float",
      "desc": "Farm net income/loss for taxpayer",
      "form": {"2013-2016": "1040 line 18 component"}
    },
    "e02100s": {
      "type": "float",
      "desc": "Farm net income/loss for spouse",
      "form": {"2013-2016": "1040 line 18 component"}
    },
    "e02300": {
      "type": "float",
      "desc": "Unemployment compensation benefits",
      "form": {"2013-2016": "1040 line 19"}
    },
    "e02400": {
      "type": "float",
      "desc": "Total social security benefits",
      "form": {"2013-2016": "1040 line 20a"}
    },
    "e03150": {
      "type": "float",
      "desc": "Total deductible IRA contributions",
      "form": {"2013-2016": "1040 line 32"}
    },
    "e03210": {
      "type": "float",
      "desc": "Student loan interest",
      "form": {"2013-2016": "1040 line 33"}
    },
    "e03220": {
      "type": "float",
      "desc": "Educator expenses",
      "form": {"2013-2016": "1040 line 23"}
    },
    "e03230": {
      "type": "float",
      "desc": "Tuition and fees from Form 8917",
      "form": {"2013-2016": "1040 line 34"}
    },
    "e03240": {
      "type": "float",
      "desc": "Domestic production activities from Form 8903",
      "form": {"2013-2016": "1040 line 35"}
    },
    "e03270": {
      "type": "float",
      "desc": "Self-employed health insurance deduction",
      "form": {"2013-2016": "1040 line 29"}
    },
    "e03290": {
      "type": "float",
      "desc": "Health savings account deduction from Form 8889",
      "form": {"2013-2016": "1040 line 25"}
    },
    "e03300": {
      "type": "float",
      "desc": "Contributions to SEP, SIMPLE and qualified plans",
      "form": {"2013-2016": "1040 line 28"}
    },
    "e03400": {
      "type": "float",
      "desc": "Penalty on early withdrawal of savings",
      "form": {"2013-2016": "1040 line 30"}
    },
    "e03500": {
      "type": "float",
      "desc": "Alimony paid",
      "form": {"2013-2016": "1040 line 31a"}
    },
    "e07240": {
      "type": "float",
      "desc": "Retirement savings contributions credit from Form 8880",
      "form": {"2013-2013": "1040 line 50",
               "2014-2016": "1040 line 51"}
    },
    "e07260": {
      "type": "float",
      "desc": "Residential energy credit from Form 5695",
      "form": {"2013-2013": "1040 line 52",
               "2014-2016": "1040 line 53"}
    },
    "e07300": {
      "type": "float",
      "desc": "Foreign tax credit from Form 1116",
      "form": {"2013-2013": "1040 line 47",
               "2014-2016": "1040 line 48"}
    },
    "e07400": {
      "type": "float",
      "desc": "General business credit from Form 3800",
      "form": {"2013-2013": "1040 line 53a",
               "2014-2016": "1040 line 54a"}
    },
    "e07600": {
      "type": "float",
      "desc": "Prior year minimum tax credit from Form 8801",
      "form": {"2013-2013": "1040 line 53b",
               "2014-2016": "1040 line 54b"}
    },
    "e09700": {
      "type": "float",
      "desc": "Recapture of Investment Credit",
      "form": {"2013-2015": "4255 line 15",
               "2016-2016": "4255 line 20"}
    },
    "e09800": {
      "type": "float",
      "desc": "Unreported payroll taxes from Form 4137 or 8919",
      "form": {"2013-2013": "1040 line 57",
               "2014-2016": "1040 line 58"}
    },
    "e09900": {
      "type": "float",
      "desc": "Penalty tax on qualified retirement plans",
      "form": {"2013-2013": "1040 line 58",
               "2014-2016": "1040 line 59"}
    },
    "e11200": {
      "type": "float",
      "desc": "Excess payroll (FICA/RRTA) tax withheld",
      "form": {"2013-2013": "1040 line 69",
               "2014-2016": "1040 line 71"}
    },
    "e17500": {
      "type": "float",
      "desc": "Sch A: Medical and dental expenses",
      "form": {"2013-2016": "1040 Sch A line 1"}
    },
    "e18400": {
      "type": "float",
      "desc": "Sch A: State and local income/sales taxes",
      "form": {"2013-2016": "1040 Sch A line 5"}
    },
    "e18500": {
      "type": "float",
      "desc": "Sch A: Real-estate taxes paid",
      "form": {"2013-2016": "1040 Sch A line 6"}
    },
    "e19200": {
      "type": "float",
      "desc": "Sch A: Interest paid",
      "form": {"2013-2016": "1040 Sch A line 15"}
    },
    "e19800": {
      "type": "float",
      "desc": "Sch A: Gifts to charity: cash/check contributions",
      "form": {"2013-2016": "1040 Sch A line 16"}
    },
    "e20100": {
      "type": "float",
      "desc": "Sch A: Gifts to charity: other than cash/check contributions",
      "form": {"2013-2016": "1040 Sch A line 17"}
    },
    "e20400": {
      "type": "float",
      "desc": "Sch A: Miscellaneous deductions subject to 2% AGI limitation",
      "form": {"2013-2016": "1040 Sch A line 24"}
    },
    "e20500": {
      "type": "float",
      "desc": "Sch A: Net casualty or theft loss",
      "form": {"2013-2016": "1040 Sch A line 20"}
    },
    "e24515": {
      "type": "float",
      "desc": "Sch D: Un-Recaptured Section 1250 Gain",
      "form": {"2013-2016": "1040 Sch D line 19"}
    },
    "e24518": {
      "type": "float",
      "desc": "Sch D: 28% Rate Gain or Loss",
      "form": {"2013-2016": "1040 Sch D line 18"}
    },
    "e26270": {
      "type": "float",
      "desc": "Sch E: Combined partnership and S-corporation net income/loss",
      "form": {"2013-2016": "1040 Sch E line 32"}
    },
    "e27200": {
      "type": "float",
      "desc": "Sch E: Farm rent net income or loss",
      "form": {"2013-2016": "1040 Sch E line 40"}
    },
    "e32800": {
      "type": "float",
      "desc": "Child/dependent-care expenses for qualifying persons from Form 2441",
      "form": {"2013-2016": "2441 line 3"}
    },
    "e58990": {
      "type": "float",
      "desc": "Investment income elected amount from Form 4952",
      "form": {"2013-2016": "4952 line 4g"}
    },
    "e62900": {
      "type": "float",
      "desc": "Alternative Minimum Tax foreign tax credit from Form 6251",
      "form": {"2013-2016": "6251 line 32"}
    },
    "e87530": {
      "type": "float",
      "desc": "Adjusted qualified lifetime learning expenses for all students",
      "form": {"2013-2016": "8863 Part I line 10 and 8863 Part III line 31"}
    },
    "elderly_dependent": {
      "type": "int",
      "desc": "1 if filing unit has an elderly dependent; otherwise 0",
      "form": {"2013-2016": "imputed from CPS data; not used in tax law"}
    },
    "f2441": {
      "type": "int",
      "desc": "number of child/dependent-care qualifying persons",
      "form": {"2013-2016": "2441 line 2b"}
    },
    "f6251": {
      "type": "int",
      "desc": "1 if Form 6251 (AMT) attached to return; otherwise 0",
      "form": {"2013-2016": "6251"}
    },
    "filer": {
      "type": "int",
      "desc": "1 if filing unit in IRS-SOI PUF sample; 0 if from CPS sample",
      "form": {"2013-2016": "sample construction info"}
    },
    "n24": {
      "type": "int",
      "desc": "Number of children eligible for Child Tax Credit",
      "form": {"2013-2016": "imputed from CPS data"}
    },
    "nu05": {
      "type": "float",
      "desc": "Number of dependents under 5 years old",
      "form": {"2013-2016": "imputed from CPS data"}
    },
    "nu13": {
      "type": "int",
      "desc": "Number of dependents under 13 years old",
      "form": {"2013-2016": "imputed from CPS data"}
    },
    "nu18": {
      "type": "int",
      "desc": "Number of people under 18 years old in the filing unit",
      "form": {"2013-2016": "imputed from CPS data"}
    },
    "n1821": {
      "type": "int",
      "desc": "Number of people over 18 and under 21 years old in the filing unit",
      "form": {"2013-2016": "imputed from CPS data"}
    },
    "n21": {
      "type": "int",
      "desc": "Number of people 21 years old or older in the filing unit",
      "form": {"2013-2016": "imputed from CPS data"}
    },
    "p08000": {
      "type": "float",
      "desc": "Other tax credits (but not including Sch R credit)",
      "form": {"2013-2013": "1040 line 53",
               "2014-2016": "1040 line 54"}
    },
    "p22250": {
      "type": "float",
      "desc": "Sch D: Net short-term capital gains/losses",
      "form": {"2013-2016": "1040 Sch D line 7"}
    },
    "p23250": {
      "type": "float",
      "desc": "Sch D: Net long-term capital gains/losses",
      "form": {"2013-2016": "1040 Sch D line 15"}
    },
    "p25470": {
      "type": "float",
      "desc": "Sch E: Royalty depletion and/or rental depreciation",
      "form": {"2013-2016": "1040 Sch E line 18"}
    },
    "p87521": {
      "type": "float",
      "desc": "Total tentative AmOppCredit amount for all students",
      "form": {"2013-2016": "8863 Part I line 1 and 8863 Part III line 30"}
    },
    "s006": {
      "type": "float",
      "desc": "Filing unit sampling weight; appears as WEIGHT variable in tc CLI minimal output",
      "form": {"2013-2016": "not used in filing unit tax calculations"}
    }
  },
  "calc": {
    "ID_Casualty_frt_in_pufcsv_year": {
      "type": "unchanging_float",
      "desc": "Itemized deduction casualty loss disregard as a fraction of AGI",
      "form": {"2013-2016": "1040 Sch A"}
    },
    "niit": {
      "type": "float",
      "desc": "Net Investment Income Tax from Form 8960",
      "form": {"2013-2013": "1040 line 60b",
               "2014-2016": "1040 line 62b"}
    },
    "combined": {
      "type": "float",
      "desc": "Sum of iitax and payrolltax and lumpsum_tax",
      "form": {}
    },
    "earned": {
      "type": "float",
      "desc": "",
      "form": {}
    },
    "earned_p": {
      "type": "float",
      "desc": "",
      "form": {}
    },
    "earned_s": {
      "type": "float",
      "desc": "",
      "form": {}
    },
    "eitc": {
      "type": "float",
      "desc": "Earned Income Credit",
      "form": {"2013-2013": "1040 line 64a",
               "2014-2016": "1040 line 66a"}
    },
    "exact": {
      "type": "int",
      "desc": "",
      "form": {}
    },
    "expanded_income": {
      "type": "float",
      "desc": "Broad income measure",
      "form": {}
    },
    "iitax": {
      "type": "float",
      "desc": "Total federal individual income tax liability; appears as INCTAX variable in tc CLI minimal output",
      "form": {"2013-2013": "1040 line 61 minus line 56 minus line 60a",
               "2014-2016": "1040 line 63 minus line 57 minus line 62a"}
    },
    "num": {
      "type": "int",
      "desc": "2 when MARS is 2 (married filing jointly); otherwise 1",
      "form": {"2013-2016": "1040 lines 1-5"}
    },
    "othertaxes": {
      "type": "float",
      "desc": "Other taxes: sum of niit, e09700, e09800 and e09900 (included in c09200)",
      "form": {"2013-2013": "sum of 1040 lines 57 through 60",
               "2014-2016": "sum of 1040 lines 58 through 62"}
    },
    "payrolltax": {
      "type": "float",
      "desc": "Total (employee + employer) payroll tax liability; appears as PAYTAX variable in tc CLI minimal output (payrolltax = ptax_was + setax + ptax_amc)",
      "form": {"2013-2013": "OASDI+HI FICA plus 1040 lines 56 and 60a",
               "2014-2016": "OASDI+HI FICA plus 1040 lines 57 and 62a"}
    },
    "refund": {
      "type": "float",
      "desc": "Total refundable income tax credits",
      "form": {}
    },
    "sep": {
      "type": "int",
      "desc": "2 when MARS is 3 (married filing separately); otherwise 1",
      "form": {"2013-2016": "1040 lines 1-5"}
    },
    "sey": {
      "type": "float",
      "desc": "",
      "form": {}
    },
    "standard": {
      "type": "float",
      "desc": "Standard deduction (zero for itemizers)",
      "form": {"2013-2016": "1040 line 40"}
    },
    "surtax": {
      "type": "float",
      "desc": "",
      "form": {}
    },
    "taxbc": {
      "type": "float",
      "desc": "Regular tax on regular taxable income before credits",
      "form": {"2013-2016": "1040 line 44"}
    },
    "c00100": {
      "type": "float",
      "desc": "Adjusted Gross Income (AGI)",
      "form": {"2013-2016": "1040 line 37"}
    },
    "c01000": {
      "type": "float",
      "desc": "",
      "form": {}
    },
    "c02500": {
      "type": "float",
      "desc": "Social security benefits included in AGI",
      "form": {"2013-2016": "1040 line 20b"}
    },
    "c02900": {
      "type": "float",
      "desc": "Total of all income adjustments to get AGI",
      "form": {"2013-2016": "1040 line 36"}
    },
    "c02900_in_ei": {
      "type": "float",
      "desc": "",
      "form": {}
    },
    "c03260": {
      "type": "float",
      "desc": "",
      "form": {}
    },
    "c04470": {
      "type": "float",
      "desc": "Itemized deductions after phase-out (zero for non-itemizers)",
      "form": {"2013-2016": "1040 line 40"}
    },
    "c04600": {
      "type": "float",
      "desc": "Personal exemptions after phase-out",
      "form": {"2013-2016": "1040 line 42"}
    },
    "c04800": {
      "type": "float",
      "desc": "Regular taxable income",
      "form": {"2013-2016": "1040 line 43"}
    },
    "c05200": {
      "type": "float",
      "desc": "Tax amount from Sch X,Y,X tables",
      "form": {}
    },
    "c05700": {
      "type": "float",
      "desc": "",
      "form": {}
    },
    "c05800": {
      "type": "float",
      "desc": "Total (regular + AMT) income tax liability before credits (equals taxbc plus c09600)",
      "form": {"2013-2013": "1040 line 46",
               "2014-2016": "1040 line 47"}
    },
    "c07100": {
      "type": "float",
      "desc": "Total non-refundable credits used to reduce positive tax liability",
      "form": {"2013-2013": "1040 line 46 minus 1040 line 55",
               "2014-2016": "1040 line 47 minus 1040 line 56"}
    },
    "c07180": {
      "type": "float",
      "desc": "Credit for child and dependent care expenses from Form 2441",
      "form": {"2013-2013": "1040 line 48",
               "2014-2016": "1040 line 49"}
    },
    "c07200": {
      "type": "float",
      "desc": "Schedule R credit for the elderly and the disabled",
      "form": {}
    },
    "c07220": {
      "type": "float",
      "desc": "Child tax credit (adjusted) from Form 8812",
      "form": {"2013-2013": "1040 line 51",
               "2014-2016": "1040 line 52"}
    },
    "c07230": {
      "type": "float",
      "desc": "Education tax credits non-refundable amount from Form 8863 (includes c87668)",
      "form": {"2013-2013": "8863 line 19 and 1040 line 49",
               "2014-2016": "8863 line 19 and 1040 line 50"}

    },
    "c07240": {
      "type": "float",
      "desc": "",
      "form": {}
    },
    "c07260": {
      "type": "float",
      "desc": "",
      "form": {}
    },
    "c07300": {
      "type": "float",
      "desc": "",
      "form": {}
    },
    "c07400": {
      "type": "float",
      "desc": "",
      "form": {}
    },
    "c07600": {
      "type": "float",
      "desc": "",
      "form": {}
    },
    "c08000": {
      "type": "float",
      "desc": "",
      "form": {}
    },
    "c09200": {
      "type": "float",
      "desc": "Income tax liability (including othertaxes) after non-refundable credits are used, but before refundable credits are applied",
      "form": {"2013-2013": "1040 line 61",
               "2014-2016": "1040 line 63"}
    },
    "c09600": {
      "type": "float",
      "desc": "Alternative Minimum Tax (AMT) liability",
      "form": {"2013-2016": "1040 line 45"}
    },
    "c10960": {
      "type": "float",
      "desc": "American Opportunity Credit refundable amount from Form 8863",
      "form": {"2013-2013": "8863 line 8 and 1040 line 66",
               "2014-2016": "8863 line 8 and 1040 line 68"}
    },
    "c11070": {
      "type": "float",
      "desc": "Child tax credit (refunded) from Form 8812",
      "form": {"2013-2013": "1040 line 65",
               "2014-2016": "1040 line 67"}
    },
    "c17000": {
      "type": "float",
      "desc": "Sch A: Medical expenses deducted",
      "form": {}
    },
    "c18300": {
      "type": "float",
      "desc": "Sch A: State and local taxes deducted",
      "form": {}
    },
    "c19200": {
      "type": "float",
      "desc": "Sch A: Interest deducted",
      "form": {}
    },
    "c19700": {
      "type": "float",
      "desc": "Sch A: Charity contributions deducted",
      "form": {}
    },
    "c20500": {
      "type": "float",
      "desc": "Sch A: Net casualty or theft loss deducted",
      "form": {}
    },
    "c20800": {
      "type": "float",
      "desc": "Sch A: Net limited miscellaneous deductions deducted",
      "form": {}
    },
    "c21040": {
      "type": "float",
      "desc": "Itemized deductions that are phased out",
      "form": {}
    },
    "c21060": {
      "type": "float",
      "desc": "Itemized deductions before phase-out (zero for non-itemizers)",
      "form": {}
    },
    "c23650": {
      "type": "float",
      "desc": "",
      "form": {}
    },
    "c59660": {
      "type": "float",
      "desc": "",
      "form": {}
    },
    "c62100": {
      "type": "float",
      "desc": "Alternative Minimum Tax (AMT) taxable income",
      "form": {"2013-2016": "6251 line 28"}
    },
    "c87668": {
      "type": "float",
      "desc": "American Opportunity Credit non-refundable amount from Form 8863 (included in c07230)",
      "form": {}
    },
    "care_deduction": {
      "type": "float",
      "desc": "",
      "form": {}
    },
    "ctc_new": {
      "type": "float",
      "desc": "",
      "form": {}
    },
    "dep_credit": {
      "type": "float",
      "desc": "",
      "form": {}
    },
    "dwks10": {
      "type": "float",
      "desc": "",
      "form": {}
    },
    "dwks13": {
      "type": "float",
      "desc": "",
      "form": {}
    },
    "dwks14": {
      "type": "float",
      "desc": "",
      "form": {}
    },
    "dwks19": {
      "type": "float",
      "desc": "",
      "form": {}
    },
    "fstax": {
      "type": "float",
      "desc": "",
      "form": {}
    },
    "invinc_agi_ec": {
      "type": "float",
      "desc": "",
      "form": {}
    },
    "invinc_ec_base": {
      "type": "float",
      "desc": "",
      "form": {}
    },
    "lumpsum_tax": {
      "type": "float",
      "desc": "Lumpsum (or head) tax; appears as LSTAX variable in tc CLI minimal output",
      "form": {}
    },
    "personal_credit": {
      "type": "float",
      "desc": "",
      "form": {}
    },
    "pre_c04600": {
      "type": "float",
      "desc": "Personal exemption before phase-out",
      "form": {}
    },
    "prectc": {
      "type": "float",
      "desc": "",
      "form": {}
    },
    "ptax_amc": {
      "type": "float",
      "desc": "Additional Medicare Tax from Form 8959 (included in payrolltax)",
      "form": {"2013-2013": "1040 line 60a",
               "2014-2016": "1040 line 62a"}
    },
    "ptax_oasdi": {
      "type": "float",
      "desc": "Employee + employer OASDI FICA tax plus self-employment tax (excludes HI FICA so positive ptax_oasdi is less than ptax_was plus setax)",
      "form": {"2013-2013": "OASDI FICA plus 1040 line 56",
               "2014-2016": "OASDI FICA plus 1040 line 57"}
    },
    "ptax_was": {
      "type": "float",
      "desc": "Employee + employer OASDI + HI FICA tax",
      "form": {"2013-2013": "OASDHI FICA",
               "2014-2016": "OASDHI FICA"}
    },
    "setax": {
      "type": "float",
      "desc": "Self-employment tax",
      "form": {"2013-2013": "1040 line 56",
               "2014-2016": "1040 line 57"}
    },
    "ymod": {
      "type": "float",
      "desc": "",
      "form": {}
    },
    "ymod1": {
      "type": "float",
      "desc": "",
      "form": {}
    },
    "ubi": {
      "type": "float",
      "desc": "",
      "form": {}
    },
    "taxable_ubi": {
      "type": "float",
      "desc": "Amount of UBI benefit included in AGI",
      "form": {}
    },
    "nontaxable_ubi": {
      "type": "float",
      "desc": "Amount of UBI benefit excluded from AGI",
      "form": {}
    },
    "mtr_paytax": {
      "type": "float",
      "desc": "Marginal payroll tax rate (in percentage terms) on extra taxpayer earnings (e00200p)",
      "form": {}
    },
    "mtr_inctax": {
      "type": "float",
      "desc": "Marginal income tax rate (in percentage terms) on extra taxpayer earnings (e00200p)",
      "form": {}
    },
    "aftertax_income": {
      "type": "float",
      "desc": "After tax income is equal to expanded_income minus combined",
      "form": {}
<<<<<<< HEAD
  },
  "was_em": {
      "type": "float",
      "desc": "The payroll tax exemption amount.",
      "form": {}
  }
=======
    }
>>>>>>> 8849d21f
  }
}<|MERGE_RESOLUTION|>--- conflicted
+++ resolved
@@ -886,15 +886,11 @@
       "type": "float",
       "desc": "After tax income is equal to expanded_income minus combined",
       "form": {}
-<<<<<<< HEAD
   },
   "was_em": {
       "type": "float",
       "desc": "The payroll tax exemption amount.",
       "form": {}
   }
-=======
-    }
->>>>>>> 8849d21f
   }
 }