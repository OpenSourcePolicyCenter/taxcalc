--- conflicted
+++ resolved
@@ -1547,47 +1547,27 @@
             {
                 "year": 2026,
                 "MARS": "single",
-<<<<<<< HEAD
                 "value": 302907.0
-=======
-                "value": 315093.0
->>>>>>> af7fa89c
             },
             {
                 "year": 2026,
                 "MARS": "mjoint",
-<<<<<<< HEAD
                 "value": 363489.0
-=======
-                "value": 378112.0
->>>>>>> af7fa89c
             },
             {
                 "year": 2026,
                 "MARS": "mseparate",
-<<<<<<< HEAD
                 "value": 181744.0
-=======
-                "value": 189056.0
->>>>>>> af7fa89c
             },
             {
                 "year": 2026,
                 "MARS": "headhh",
-<<<<<<< HEAD
                 "value": 333198.0
-=======
-                "value": 346603.0
->>>>>>> af7fa89c
             },
             {
                 "year": 2026,
                 "MARS": "widow",
-<<<<<<< HEAD
                 "value": 363489.0
-=======
-                "value": 378112.0
->>>>>>> af7fa89c
             }
         ],
         "validators": {
@@ -5797,39 +5777,39 @@
         "type": "bool",
         "value": [
             {
-                "year": 2013,
-                "value": true,
-                "idedtype": "med"
-            },
-            {
-                "year": 2013,
-                "value": true,
-                "idedtype": "sltx"
-            },
-            {
-                "year": 2013,
-                "value": true,
-                "idedtype": "retx"
-            },
-            {
-                "year": 2013,
-                "value": true,
-                "idedtype": "cas"
-            },
-            {
-                "year": 2013,
-                "value": true,
-                "idedtype": "misc"
-            },
-            {
-                "year": 2013,
-                "value": true,
-                "idedtype": "int"
-            },
-            {
-                "year": 2013,
-                "value": true,
-                "idedtype": "char"
+                "idedtype": "med",
+                "year": 2013,
+                "value": true
+            },
+            {
+                "idedtype": "sltx",
+                "year": 2013,
+                "value": true
+            },
+            {
+                "idedtype": "retx",
+                "year": 2013,
+                "value": true
+            },
+            {
+                "idedtype": "cas",
+                "year": 2013,
+                "value": true
+            },
+            {
+                "idedtype": "misc",
+                "year": 2013,
+                "value": true
+            },
+            {
+                "idedtype": "int",
+                "year": 2013,
+                "value": true
+            },
+            {
+                "idedtype": "char",
+                "year": 2013,
+                "value": true
             }
         ],
         "validators": {
@@ -5880,39 +5860,39 @@
         "type": "bool",
         "value": [
             {
-                "year": 2013,
-                "value": true,
-                "idedtype": "med"
-            },
-            {
-                "year": 2013,
-                "value": true,
-                "idedtype": "sltx"
-            },
-            {
-                "year": 2013,
-                "value": true,
-                "idedtype": "retx"
-            },
-            {
-                "year": 2013,
-                "value": true,
-                "idedtype": "cas"
-            },
-            {
-                "year": 2013,
-                "value": true,
-                "idedtype": "misc"
-            },
-            {
-                "year": 2013,
-                "value": true,
-                "idedtype": "int"
-            },
-            {
-                "year": 2013,
-                "value": true,
-                "idedtype": "char"
+                "idedtype": "med",
+                "year": 2013,
+                "value": true
+            },
+            {
+                "idedtype": "sltx",
+                "year": 2013,
+                "value": true
+            },
+            {
+                "idedtype": "retx",
+                "year": 2013,
+                "value": true
+            },
+            {
+                "idedtype": "cas",
+                "year": 2013,
+                "value": true
+            },
+            {
+                "idedtype": "misc",
+                "year": 2013,
+                "value": true
+            },
+            {
+                "idedtype": "int",
+                "year": 2013,
+                "value": true
+            },
+            {
+                "idedtype": "char",
+                "year": 2013,
+                "value": true
             }
         ],
         "validators": {
@@ -6160,39 +6140,39 @@
         "type": "bool",
         "value": [
             {
-                "year": 2013,
-                "value": true,
-                "idedtype": "med"
-            },
-            {
-                "year": 2013,
-                "value": true,
-                "idedtype": "sltx"
-            },
-            {
-                "year": 2013,
-                "value": true,
-                "idedtype": "retx"
-            },
-            {
-                "year": 2013,
-                "value": true,
-                "idedtype": "cas"
-            },
-            {
-                "year": 2013,
-                "value": true,
-                "idedtype": "misc"
-            },
-            {
-                "year": 2013,
-                "value": true,
-                "idedtype": "int"
-            },
-            {
-                "year": 2013,
-                "value": true,
-                "idedtype": "char"
+                "idedtype": "med",
+                "year": 2013,
+                "value": true
+            },
+            {
+                "idedtype": "sltx",
+                "year": 2013,
+                "value": true
+            },
+            {
+                "idedtype": "retx",
+                "year": 2013,
+                "value": true
+            },
+            {
+                "idedtype": "cas",
+                "year": 2013,
+                "value": true
+            },
+            {
+                "idedtype": "misc",
+                "year": 2013,
+                "value": true
+            },
+            {
+                "idedtype": "int",
+                "year": 2013,
+                "value": true
+            },
+            {
+                "idedtype": "char",
+                "year": 2013,
+                "value": true
             }
         ],
         "validators": {
@@ -13729,143 +13709,143 @@
         "value": [
             {
                 "year": 2013,
-                "value": 487.0,
-                "EIC": "0kids"
-            },
-            {
-                "year": 2013,
-                "value": 3250.0,
-                "EIC": "1kid"
-            },
-            {
-                "year": 2013,
-                "value": 5372.0,
-                "EIC": "2kids"
-            },
-            {
-                "year": 2013,
-                "value": 6044.0,
-                "EIC": "3+kids"
-            },
-            {
-                "year": 2014,
-                "value": 496.0,
-                "EIC": "0kids"
-            },
-            {
-                "year": 2014,
-                "value": 3305.0,
-                "EIC": "1kid"
-            },
-            {
-                "year": 2014,
-                "value": 5460.0,
-                "EIC": "2kids"
-            },
-            {
-                "year": 2014,
-                "value": 6143.0,
-                "EIC": "3+kids"
-            },
-            {
-                "year": 2015,
-                "value": 503.0,
-                "EIC": "0kids"
-            },
-            {
-                "year": 2015,
-                "value": 3359.0,
-                "EIC": "1kid"
-            },
-            {
-                "year": 2015,
-                "value": 5548.0,
-                "EIC": "2kids"
-            },
-            {
-                "year": 2015,
-                "value": 6242.0,
-                "EIC": "3+kids"
-            },
-            {
-                "year": 2016,
-                "value": 506.0,
-                "EIC": "0kids"
-            },
-            {
-                "year": 2016,
-                "value": 3373.0,
-                "EIC": "1kid"
-            },
-            {
-                "year": 2016,
-                "value": 5572.0,
-                "EIC": "2kids"
-            },
-            {
-                "year": 2016,
-                "value": 6269.0,
-                "EIC": "3+kids"
-            },
-            {
-                "year": 2017,
-                "value": 510.0,
-                "EIC": "0kids"
-            },
-            {
-                "year": 2017,
-                "value": 3400.0,
-                "EIC": "1kid"
-            },
-            {
-                "year": 2017,
-                "value": 5616.0,
-                "EIC": "2kids"
-            },
-            {
-                "year": 2017,
-                "value": 6318.0,
-                "EIC": "3+kids"
-            },
-            {
-                "year": 2018,
-                "value": 519.0,
-                "EIC": "0kids"
-            },
-            {
-                "year": 2018,
-                "value": 3461.0,
-                "EIC": "1kid"
-            },
-            {
-                "year": 2018,
-                "value": 5716.0,
-                "EIC": "2kids"
-            },
-            {
-                "year": 2018,
-                "value": 6431.0,
-                "EIC": "3+kids"
-            },
-            {
-                "year": 2019,
-                "value": 529.0,
-                "EIC": "0kids"
-            },
-            {
-                "year": 2019,
-                "value": 3526.0,
-                "EIC": "1kid"
-            },
-            {
-                "year": 2019,
-                "value": 5828.0,
-                "EIC": "2kids"
-            },
-            {
-                "year": 2019,
-                "value": 6557.0,
-                "EIC": "3+kids"
+                "EIC": "0kids",
+                "value": 487.0
+            },
+            {
+                "year": 2013,
+                "EIC": "1kid",
+                "value": 3250.0
+            },
+            {
+                "year": 2013,
+                "EIC": "2kids",
+                "value": 5372.0
+            },
+            {
+                "year": 2013,
+                "EIC": "3+kids",
+                "value": 6044.0
+            },
+            {
+                "year": 2014,
+                "EIC": "0kids",
+                "value": 496.0
+            },
+            {
+                "year": 2014,
+                "EIC": "1kid",
+                "value": 3305.0
+            },
+            {
+                "year": 2014,
+                "EIC": "2kids",
+                "value": 5460.0
+            },
+            {
+                "year": 2014,
+                "EIC": "3+kids",
+                "value": 6143.0
+            },
+            {
+                "year": 2015,
+                "EIC": "0kids",
+                "value": 503.0
+            },
+            {
+                "year": 2015,
+                "EIC": "1kid",
+                "value": 3359.0
+            },
+            {
+                "year": 2015,
+                "EIC": "2kids",
+                "value": 5548.0
+            },
+            {
+                "year": 2015,
+                "EIC": "3+kids",
+                "value": 6242.0
+            },
+            {
+                "year": 2016,
+                "EIC": "0kids",
+                "value": 506.0
+            },
+            {
+                "year": 2016,
+                "EIC": "1kid",
+                "value": 3373.0
+            },
+            {
+                "year": 2016,
+                "EIC": "2kids",
+                "value": 5572.0
+            },
+            {
+                "year": 2016,
+                "EIC": "3+kids",
+                "value": 6269.0
+            },
+            {
+                "year": 2017,
+                "EIC": "0kids",
+                "value": 510.0
+            },
+            {
+                "year": 2017,
+                "EIC": "1kid",
+                "value": 3400.0
+            },
+            {
+                "year": 2017,
+                "EIC": "2kids",
+                "value": 5616.0
+            },
+            {
+                "year": 2017,
+                "EIC": "3+kids",
+                "value": 6318.0
+            },
+            {
+                "year": 2018,
+                "EIC": "0kids",
+                "value": 519.0
+            },
+            {
+                "year": 2018,
+                "EIC": "1kid",
+                "value": 3461.0
+            },
+            {
+                "year": 2018,
+                "EIC": "2kids",
+                "value": 5716.0
+            },
+            {
+                "year": 2018,
+                "EIC": "3+kids",
+                "value": 6431.0
+            },
+            {
+                "year": 2019,
+                "EIC": "0kids",
+                "value": 529.0
+            },
+            {
+                "year": 2019,
+                "EIC": "1kid",
+                "value": 3526.0
+            },
+            {
+                "year": 2019,
+                "EIC": "2kids",
+                "value": 5828.0
+            },
+            {
+                "year": 2019,
+                "EIC": "3+kids",
+                "value": 6557.0
             }
         ],
         "validators": {
@@ -13891,23 +13871,23 @@
         "value": [
             {
                 "year": 2013,
-                "value": 0.0765,
-                "EIC": "0kids"
-            },
-            {
-                "year": 2013,
-                "value": 0.34,
-                "EIC": "1kid"
-            },
-            {
-                "year": 2013,
-                "value": 0.4,
-                "EIC": "2kids"
-            },
-            {
-                "year": 2013,
-                "value": 0.45,
-                "EIC": "3+kids"
+                "EIC": "0kids",
+                "value": 0.0765
+            },
+            {
+                "year": 2013,
+                "EIC": "1kid",
+                "value": 0.34
+            },
+            {
+                "year": 2013,
+                "EIC": "2kids",
+                "value": 0.4
+            },
+            {
+                "year": 2013,
+                "EIC": "3+kids",
+                "value": 0.45
             }
         ],
         "validators": {
@@ -13983,23 +13963,23 @@
         "value": [
             {
                 "year": 2013,
-                "value": 0.0765,
-                "EIC": "0kids"
-            },
-            {
-                "year": 2013,
-                "value": 0.1598,
-                "EIC": "1kid"
-            },
-            {
-                "year": 2013,
-                "value": 0.2106,
-                "EIC": "2kids"
-            },
-            {
-                "year": 2013,
-                "value": 0.2106,
-                "EIC": "3+kids"
+                "EIC": "0kids",
+                "value": 0.0765
+            },
+            {
+                "year": 2013,
+                "EIC": "1kid",
+                "value": 0.1598
+            },
+            {
+                "year": 2013,
+                "EIC": "2kids",
+                "value": 0.2106
+            },
+            {
+                "year": 2013,
+                "EIC": "3+kids",
+                "value": 0.2106
             }
         ],
         "validators": {
@@ -14025,143 +14005,143 @@
         "value": [
             {
                 "year": 2013,
-                "value": 7970.0,
-                "EIC": "0kids"
-            },
-            {
-                "year": 2013,
-                "value": 17530.0,
-                "EIC": "1kid"
-            },
-            {
-                "year": 2013,
-                "value": 17530.0,
-                "EIC": "2kids"
-            },
-            {
-                "year": 2013,
-                "value": 17530.0,
-                "EIC": "3+kids"
-            },
-            {
-                "year": 2014,
-                "value": 8110.0,
-                "EIC": "0kids"
-            },
-            {
-                "year": 2014,
-                "value": 17830.0,
-                "EIC": "1kid"
-            },
-            {
-                "year": 2014,
-                "value": 17830.0,
-                "EIC": "2kids"
-            },
-            {
-                "year": 2014,
-                "value": 17830.0,
-                "EIC": "3+kids"
-            },
-            {
-                "year": 2015,
-                "value": 8250.0,
-                "EIC": "0kids"
-            },
-            {
-                "year": 2015,
-                "value": 18150.0,
-                "EIC": "1kid"
-            },
-            {
-                "year": 2015,
-                "value": 18150.0,
-                "EIC": "2kids"
-            },
-            {
-                "year": 2015,
-                "value": 18150.0,
-                "EIC": "3+kids"
-            },
-            {
-                "year": 2016,
-                "value": 8270.0,
-                "EIC": "0kids"
-            },
-            {
-                "year": 2016,
-                "value": 18190.0,
-                "EIC": "1kid"
-            },
-            {
-                "year": 2016,
-                "value": 18190.0,
-                "EIC": "2kids"
-            },
-            {
-                "year": 2016,
-                "value": 18190.0,
-                "EIC": "3+kids"
-            },
-            {
-                "year": 2017,
-                "value": 8340.0,
-                "EIC": "0kids"
-            },
-            {
-                "year": 2017,
-                "value": 18340.0,
-                "EIC": "1kid"
-            },
-            {
-                "year": 2017,
-                "value": 18340.0,
-                "EIC": "2kids"
-            },
-            {
-                "year": 2017,
-                "value": 18340.0,
-                "EIC": "3+kids"
-            },
-            {
-                "year": 2018,
-                "value": 8490.0,
-                "EIC": "0kids"
-            },
-            {
-                "year": 2018,
-                "value": 18660.0,
-                "EIC": "1kid"
-            },
-            {
-                "year": 2018,
-                "value": 18660.0,
-                "EIC": "2kids"
-            },
-            {
-                "year": 2018,
-                "value": 18660.0,
-                "EIC": "3+kids"
-            },
-            {
-                "year": 2019,
-                "value": 8650.0,
-                "EIC": "0kids"
-            },
-            {
-                "year": 2019,
-                "value": 19030.0,
-                "EIC": "1kid"
-            },
-            {
-                "year": 2019,
-                "value": 19030.0,
-                "EIC": "2kids"
-            },
-            {
-                "year": 2019,
-                "value": 19030.0,
-                "EIC": "3+kids"
+                "EIC": "0kids",
+                "value": 7970.0
+            },
+            {
+                "year": 2013,
+                "EIC": "1kid",
+                "value": 17530.0
+            },
+            {
+                "year": 2013,
+                "EIC": "2kids",
+                "value": 17530.0
+            },
+            {
+                "year": 2013,
+                "EIC": "3+kids",
+                "value": 17530.0
+            },
+            {
+                "year": 2014,
+                "EIC": "0kids",
+                "value": 8110.0
+            },
+            {
+                "year": 2014,
+                "EIC": "1kid",
+                "value": 17830.0
+            },
+            {
+                "year": 2014,
+                "EIC": "2kids",
+                "value": 17830.0
+            },
+            {
+                "year": 2014,
+                "EIC": "3+kids",
+                "value": 17830.0
+            },
+            {
+                "year": 2015,
+                "EIC": "0kids",
+                "value": 8250.0
+            },
+            {
+                "year": 2015,
+                "EIC": "1kid",
+                "value": 18150.0
+            },
+            {
+                "year": 2015,
+                "EIC": "2kids",
+                "value": 18150.0
+            },
+            {
+                "year": 2015,
+                "EIC": "3+kids",
+                "value": 18150.0
+            },
+            {
+                "year": 2016,
+                "EIC": "0kids",
+                "value": 8270.0
+            },
+            {
+                "year": 2016,
+                "EIC": "1kid",
+                "value": 18190.0
+            },
+            {
+                "year": 2016,
+                "EIC": "2kids",
+                "value": 18190.0
+            },
+            {
+                "year": 2016,
+                "EIC": "3+kids",
+                "value": 18190.0
+            },
+            {
+                "year": 2017,
+                "EIC": "0kids",
+                "value": 8340.0
+            },
+            {
+                "year": 2017,
+                "EIC": "1kid",
+                "value": 18340.0
+            },
+            {
+                "year": 2017,
+                "EIC": "2kids",
+                "value": 18340.0
+            },
+            {
+                "year": 2017,
+                "EIC": "3+kids",
+                "value": 18340.0
+            },
+            {
+                "year": 2018,
+                "EIC": "0kids",
+                "value": 8490.0
+            },
+            {
+                "year": 2018,
+                "EIC": "1kid",
+                "value": 18660.0
+            },
+            {
+                "year": 2018,
+                "EIC": "2kids",
+                "value": 18660.0
+            },
+            {
+                "year": 2018,
+                "EIC": "3+kids",
+                "value": 18660.0
+            },
+            {
+                "year": 2019,
+                "EIC": "0kids",
+                "value": 8650.0
+            },
+            {
+                "year": 2019,
+                "EIC": "1kid",
+                "value": 19030.0
+            },
+            {
+                "year": 2019,
+                "EIC": "2kids",
+                "value": 19030.0
+            },
+            {
+                "year": 2019,
+                "EIC": "3+kids",
+                "value": 19030.0
             }
         ],
         "validators": {
@@ -14187,143 +14167,143 @@
         "value": [
             {
                 "year": 2013,
-                "value": 5340.0,
-                "EIC": "0kids"
-            },
-            {
-                "year": 2013,
-                "value": 5340.0,
-                "EIC": "1kid"
-            },
-            {
-                "year": 2013,
-                "value": 5340.0,
-                "EIC": "2kids"
-            },
-            {
-                "year": 2013,
-                "value": 5340.0,
-                "EIC": "3+kids"
-            },
-            {
-                "year": 2014,
-                "value": 5430.0,
-                "EIC": "0kids"
-            },
-            {
-                "year": 2014,
-                "value": 5430.0,
-                "EIC": "1kid"
-            },
-            {
-                "year": 2014,
-                "value": 5430.0,
-                "EIC": "2kids"
-            },
-            {
-                "year": 2014,
-                "value": 5430.0,
-                "EIC": "3+kids"
-            },
-            {
-                "year": 2015,
-                "value": 5500.0,
-                "EIC": "0kids"
-            },
-            {
-                "year": 2015,
-                "value": 5500.0,
-                "EIC": "1kid"
-            },
-            {
-                "year": 2015,
-                "value": 5500.0,
-                "EIC": "2kids"
-            },
-            {
-                "year": 2015,
-                "value": 5500.0,
-                "EIC": "3+kids"
-            },
-            {
-                "year": 2016,
-                "value": 5550.0,
-                "EIC": "0kids"
-            },
-            {
-                "year": 2016,
-                "value": 5550.0,
-                "EIC": "1kid"
-            },
-            {
-                "year": 2016,
-                "value": 5550.0,
-                "EIC": "2kids"
-            },
-            {
-                "year": 2016,
-                "value": 5550.0,
-                "EIC": "3+kids"
-            },
-            {
-                "year": 2017,
-                "value": 5590.0,
-                "EIC": "0kids"
-            },
-            {
-                "year": 2017,
-                "value": 5590.0,
-                "EIC": "1kid"
-            },
-            {
-                "year": 2017,
-                "value": 5590.0,
-                "EIC": "2kids"
-            },
-            {
-                "year": 2017,
-                "value": 5590.0,
-                "EIC": "3+kids"
-            },
-            {
-                "year": 2018,
-                "value": 5680.0,
-                "EIC": "0kids"
-            },
-            {
-                "year": 2018,
-                "value": 5690.0,
-                "EIC": "1kid"
-            },
-            {
-                "year": 2018,
-                "value": 5690.0,
-                "EIC": "2kids"
-            },
-            {
-                "year": 2018,
-                "value": 5690.0,
-                "EIC": "3+kids"
-            },
-            {
-                "year": 2019,
-                "value": 5800.0,
-                "EIC": "0kids"
-            },
-            {
-                "year": 2019,
-                "value": 5790.0,
-                "EIC": "1kid"
-            },
-            {
-                "year": 2019,
-                "value": 5790.0,
-                "EIC": "2kids"
-            },
-            {
-                "year": 2019,
-                "value": 5790.0,
-                "EIC": "3+kids"
+                "EIC": "0kids",
+                "value": 5340.0
+            },
+            {
+                "year": 2013,
+                "EIC": "1kid",
+                "value": 5340.0
+            },
+            {
+                "year": 2013,
+                "EIC": "2kids",
+                "value": 5340.0
+            },
+            {
+                "year": 2013,
+                "EIC": "3+kids",
+                "value": 5340.0
+            },
+            {
+                "year": 2014,
+                "EIC": "0kids",
+                "value": 5430.0
+            },
+            {
+                "year": 2014,
+                "EIC": "1kid",
+                "value": 5430.0
+            },
+            {
+                "year": 2014,
+                "EIC": "2kids",
+                "value": 5430.0
+            },
+            {
+                "year": 2014,
+                "EIC": "3+kids",
+                "value": 5430.0
+            },
+            {
+                "year": 2015,
+                "EIC": "0kids",
+                "value": 5500.0
+            },
+            {
+                "year": 2015,
+                "EIC": "1kid",
+                "value": 5500.0
+            },
+            {
+                "year": 2015,
+                "EIC": "2kids",
+                "value": 5500.0
+            },
+            {
+                "year": 2015,
+                "EIC": "3+kids",
+                "value": 5500.0
+            },
+            {
+                "year": 2016,
+                "EIC": "0kids",
+                "value": 5550.0
+            },
+            {
+                "year": 2016,
+                "EIC": "1kid",
+                "value": 5550.0
+            },
+            {
+                "year": 2016,
+                "EIC": "2kids",
+                "value": 5550.0
+            },
+            {
+                "year": 2016,
+                "EIC": "3+kids",
+                "value": 5550.0
+            },
+            {
+                "year": 2017,
+                "EIC": "0kids",
+                "value": 5590.0
+            },
+            {
+                "year": 2017,
+                "EIC": "1kid",
+                "value": 5590.0
+            },
+            {
+                "year": 2017,
+                "EIC": "2kids",
+                "value": 5590.0
+            },
+            {
+                "year": 2017,
+                "EIC": "3+kids",
+                "value": 5590.0
+            },
+            {
+                "year": 2018,
+                "EIC": "0kids",
+                "value": 5680.0
+            },
+            {
+                "year": 2018,
+                "EIC": "1kid",
+                "value": 5690.0
+            },
+            {
+                "year": 2018,
+                "EIC": "2kids",
+                "value": 5690.0
+            },
+            {
+                "year": 2018,
+                "EIC": "3+kids",
+                "value": 5690.0
+            },
+            {
+                "year": 2019,
+                "EIC": "0kids",
+                "value": 5800.0
+            },
+            {
+                "year": 2019,
+                "EIC": "1kid",
+                "value": 5790.0
+            },
+            {
+                "year": 2019,
+                "EIC": "2kids",
+                "value": 5790.0
+            },
+            {
+                "year": 2019,
+                "EIC": "3+kids",
+                "value": 5790.0
             }
         ],
         "validators": {
