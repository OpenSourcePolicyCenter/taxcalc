--- conflicted
+++ resolved
@@ -3105,93 +3105,52 @@
                 "value": 0.0
             },
             {
-<<<<<<< HEAD
-                "year": 2020,
-=======
                 "year": 2021,
->>>>>>> 255467db
                 "MARS": "single",
                 "value": 75000.00
             },
             {
-<<<<<<< HEAD
-                "year": 2020,
-=======
                 "year": 2021,
->>>>>>> 255467db
                 "MARS": "mjoint",
                 "value": 150000.00
             },
             {
-<<<<<<< HEAD
-                "year": 2020,
-=======
                 "year": 2021,
->>>>>>> 255467db
                 "MARS": "mseparate",
                 "value": 75000.00
             },
             {
-<<<<<<< HEAD
-                "year": 2020,
-=======
                 "year": 2021,
->>>>>>> 255467db
                 "MARS": "headhh",
                 "value": 112500.00
             },
             {
-<<<<<<< HEAD
-                "year": 2020,
-                "MARS": "widow",
-                "value": 75000.00
-            },
-            {
                 "year": 2021,
-=======
-                "year": 2021,
                 "MARS": "widow",
                 "value": 150000.00
             },
             {
                 "year": 2022,
->>>>>>> 255467db
-                "MARS": "single",
-                "value": 0.0
-            },
-            {
-<<<<<<< HEAD
-                "year": 2021,
-=======
+                "MARS": "single",
+                "value": 0.0
+            },
+            {
                 "year": 2022,
->>>>>>> 255467db
-                "MARS": "mjoint",
-                "value": 0.0
-            },
-            {
-<<<<<<< HEAD
-                "year": 2021,
-=======
+                "MARS": "mjoint",
+                "value": 0.0
+            },
+            {
                 "year": 2022,
->>>>>>> 255467db
-                "MARS": "mseparate",
-                "value": 0.0
-            },
-            {
-<<<<<<< HEAD
-                "year": 2021,
-=======
+                "MARS": "mseparate",
+                "value": 0.0
+            },
+            {
                 "year": 2022,
->>>>>>> 255467db
-                "MARS": "headhh",
-                "value": 0.0
-            },
-            {
-<<<<<<< HEAD
-                "year": 2021,
-=======
+                "MARS": "headhh",
+                "value": 0.0
+            },
+            {
                 "year": 2022,
->>>>>>> 255467db
                 "MARS": "widow",
                 "value": 0.0
             }
