"""
Generates random sample of tax filing units with attributes such that
generated file can be directly uploaded to Internet TAXSIM version 27.
"""
# CODING-STYLE CHECKS:
# pycodestyle taxsim_input.py
# pylint --disable=locally-disabled taxsim_input.py

import argparse
import sys
import numpy as np
import pandas as pd


VALID_LETTERS = ['a', 'b', 'c']


def main():
    """
    High-level logic.
    """
    # parse command-line arguments:
    usage_str = 'python taxsim_input.py YEAR LETTER [OFFSET] [--help]'
    parser = argparse.ArgumentParser(
        prog='',
        usage=usage_str,
        description=('Generates random sample of tax filing units with '
                     'attributes and format such that the file can be '
                     'directly uploaded to Internet TAXSIM version 27. '
                     'For details on Internet TAXSIM version 27 INPUT '
                     'format, go to '
                     'https://users.nber.org/~taxsim/taxsim27/'))
    parser.add_argument('YEAR', nargs='?', type=int, default=0,
                        help=('YEAR specifies calendar year assumed in '
                              'generated input data.'))
    parser.add_argument('LETTER', nargs='?', default='',
                        help=('LETTER specifies assumption set '
                              'used to generate input data.'))
    parser.add_argument('OFFSET', nargs='?', type=int, default=0,
                        help=('optional OFFSET alters the '
                              'random-number seed used to generate '
                              'sample of filing units.  Default OFFSET '
                              'value is zero.'))
    args = parser.parse_args()
    # check YEAR value
    if args.YEAR < 2013 or args.YEAR > 2023:
        sys.stderr.write('ERROR: YEAR not in [2013,2023] range\n')
        sys.stderr.write('USAGE: {}\n'.format(usage_str))
        return 1
    # check LETTER value
    if args.LETTER == '':
        sys.stderr.write('ERROR: must specify LETTER\n')
        sys.stderr.write('USAGE: {}\n'.format(usage_str))
        return 1
    if args.LETTER not in VALID_LETTERS:
        sys.stderr.write('ERROR: LETTER not in VALID_LETTERS, where\n')
        sys.stderr.write('       VALID_LETTERS={}\n'.format(VALID_LETTERS))
        sys.stderr.write('USAGE: {}\n'.format(usage_str))
    # check OFFSET value
    if args.OFFSET < 0 or args.OFFSET > 999:
        sys.stderr.write('ERROR: OFFSET not in [0,999] range\n')
        sys.stderr.write('USAGE: {}\n'.format(usage_str))
        return 1
    # get dictionary containing assumption set
    assump = assumption_set(args.YEAR, args.LETTER)
    # generate sample as pandas DataFrame
    sample = sample_dataframe(assump, args.YEAR, args.OFFSET)
    # write sample to input file
    filename = '{}{}.in'.format(args.LETTER, args.YEAR % 100)
    sample.to_csv(filename, sep=' ', header=False, index=False)
    # return no-error exit code
    return 0
# end of main function code


def assumption_set(year, letter):
    """
    Return dictionary containing assumption parameters.
    """
    adict = dict()
    if letter in VALID_LETTERS:  # <===========================================
        # basic assumption parameters for all ?YY.in samples:
        adict['sample_size'] = 100000
        adict['year'] = year  # TAXSIM ivar 2
        # demographic attributes:
        adict['joint_frac'] = 0.60  # fraction of sample with joint MARS
        adict['min_age'] = 17  # TAXSIM ivar 5 (primary taxpayer age)
        adict['max_age'] = 77  # TAXSIM ivar 5 (primary taxpayer age)
        adict['min_age_diff'] = -10  # min spouse age difference
        adict['max_age_diff'] = 10  # max spouse age difference
        adict['max_depx'] = 5  # TAXSIM ivar 7 (total number of dependents)
        adict['max_dep13'] = 4  # TAXSIM ivar 8 (Child/Dependent Care Credit)
        adict['max_dep17'] = 4  # TAXSIM ivar 9 (Child Credit)
        adict['max_dep18'] = 4  # TAXSIM ivar 10 (EITC)
        # labor income:
        adict['max_pwages_yng'] = 500  # TAXSIM ivar 11
        adict['max_pwages_old'] = 30  # TAXSIM ivar 11 (65+ ==> old)
        adict['max_swages_yng'] = 500  # TAXSIM ivar 12
        adict['max_swages_old'] = 30  # TAXSIM ivar 12 (65+ ==> old)
        # non-labor income:
        adict['max_divinc'] = 0  # TAXSIM ivar 13
        adict['max_intinc'] = 0  # TAXSIM ivar 14
        adict['min_stcg'] = 0  # TAXSIM ivar 15
        adict['max_stcg'] = 0  # TAXSIM ivar 15
        adict['min_ltcg'] = 0  # TAXSIM ivar 16
        adict['max_ltcg'] = 0  # TAXSIM ivar 16
        adict['max_other_prop_inc'] = 0  # TAXSIM ivar 17
        adict['max_other_nonprop_inc'] = 0  # TAXSIM ivar 18
        adict['max_pnben'] = 0  # TAXSIM ivar 19
        adict['max_ssben'] = 0  # TAXSIM ivar 20
        adict['max_uiben'] = 0  # TAXSIM ivar 21
        # itemized and childcare expense amounts:
        adict['max_ided_proptax'] = 0  # TAXSIM ivar 24
        adict['max_ided_nopref'] = 0  # TAXSIM ivar 25
        adict['max_ccexp'] = 0  # TAXSIM ivar 26
        adict['max_ided_mortgage'] = 0  # TAXSIM ivar 27
        # end if letter in VALID_LETTERS
    if letter == 'b':  # <=====================================================
        adict['max_divinc'] = 20  # TAXSIM ivar 13
        adict['max_intinc'] = 20  # TAXSIM ivar 14
        adict['min_stcg'] = -10  # TAXSIM ivar 15
        adict['max_stcg'] = 10  # TAXSIM ivar 15
        adict['min_ltcg'] = -10  # TAXSIM ivar 16
        adict['max_ltcg'] = 10  # TAXSIM ivar 16
        adict['max_other_prop_inc'] = 30  # TAXSIM ivar 17
        adict['max_other_nonprop_inc'] = 30  # TAXSIM ivar 18
        adict['max_pnben'] = 60  # TAXSIM ivar 19
        adict['max_ssben'] = 60  # TAXSIM ivar 20
        adict['max_uiben'] = 10  # TAXSIM ivar 21

        # itemized and childcare expense amounts:
<<<<<<< HEAD
        adict['max_ided_proptax'] = 0  # TAXSIM ivar 24
        adict['max_ided_nopref'] = 0  # TAXSIM ivar 25
        adict['max_ccexp'] = 15  # TAXSIM ivar 26
        adict['max_ided_mortgage'] = 0  # TAXSIM ivar 27
        """
    if letter == 'c':  # <=====================================================
        adict['max_ccexp'] = 10  # TAXSIM ivar 26
=======
        # adict['max_ided_proptax'] = 0  # TAXSIM ivar 24
        # adict['max_ided_nopref'] = 0  # TAXSIM ivar 25
        # adict['max_ccexp'] = 15  # TAXSIM ivar 26
        # adict['max_ided_mortgage'] = 0  # TAXSIM ivar 27
>>>>>>> 66f1295d

    return adict


def sample_dataframe(assump, year, offset):
    """
    Construct DataFrame containing sample specified by assump and year+offset.
    """
    # pylint: disable=too-many-locals
    np.random.seed(123456789 + year + offset)
    size = assump['sample_size']
    zero = np.zeros(size, dtype=np.int64)
    sdict = dict()
    # (01) RECID
    sdict[1] = range(1, size + 1)
    # (02) YEAR
    sdict[2] = np.full_like(zero, assump['year'], dtype=np.int64)
    # (03) STATE
    sdict[3] = zero
    # (04) MSTAT
    urn = np.random.random(size)
    mstat = np.where(urn < assump['joint_frac'], 2, 1)
    sdict[4] = mstat
    # (05) PAGE
    sdict[5] = np.random.random_integers(assump['min_age'],
                                         assump['max_age'],
                                         size)
    # (06) SAGE
    age_diff = np.random.random_integers(assump['min_age_diff'],
                                         assump['max_age_diff'],
                                         size)
    sage = sdict[5] + age_diff
    sdict[6] = np.where(mstat == 2, np.maximum(sage, assump['min_age']), zero)
    # (07-10) DEPX, DEP13, DEP17, DEP18
    depx = np.random.random_integers(0, assump['max_depx'], size)
    d18 = np.random.random_integers(0, assump['max_dep18'], size)
    dep18 = np.where(d18 <= depx, d18, depx)
    d17 = np.random.random_integers(0, assump['max_dep17'], size)
    dep17 = np.where(d17 <= dep18, d17, dep18)
    d13 = np.random.random_integers(0, assump['max_dep13'], size)
    dep13 = np.where(d13 <= dep17, d13, dep17)
    sdict[7] = depx
    sdict[8] = dep13
    sdict[9] = dep17
    sdict[10] = dep18
    # (11) PWAGES
    pwages_yng = np.random.random_integers(0, assump['max_pwages_yng'], size)
    pwages_old = np.random.random_integers(0, assump['max_pwages_old'], size)
    sdict[11] = np.where(sdict[5] >= 65, pwages_old, pwages_yng) * 1000
    # (12) SWAGES
    swages_yng = np.random.random_integers(0, assump['max_swages_yng'], size)
    swages_old = np.random.random_integers(0, assump['max_swages_old'], size)
    swages = np.where(sdict[6] >= 65, swages_old, swages_yng) * 1000
    sdict[12] = np.where(mstat == 2, swages, zero)
    # (13) DIVIDENDS
    sdict[13] = np.random.random_integers(0, assump['max_divinc'], size) * 1000
    # (14) INTREC
    sdict[14] = np.random.random_integers(0, assump['max_intinc'], size) * 1000
    # (15) STCG
    sdict[15] = np.random.random_integers(assump['min_stcg'],
                                          assump['max_stcg'],
                                          size) * 1000
    # (16) LTCG
    sdict[16] = np.random.random_integers(assump['min_ltcg'],
                                          assump['max_ltcg'],
                                          size) * 1000
    # (17) OTHERPROP
    sdict[17] = np.random.random_integers(0,
                                          assump['max_other_prop_inc'],
                                          size) * 1000
    # (18) NONPROP
    sdict[18] = np.random.random_integers(0,
                                          assump['max_other_nonprop_inc'],
                                          size) * 1000
    # (19) PENSIONS
    sdict[19] = np.random.random_integers(0, assump['max_pnben'], size) * 1000
    # (20) GSSI
    sdict[20] = np.random.random_integers(0, assump['max_ssben'], size) * 1000
    # (21) UI
    sdict[21] = np.random.random_integers(0, assump['max_uiben'], size) * 1000
    # (22) TRANSFERS (non-taxable in federal income tax)
    sdict[22] = zero
    # (23) RENTPAID (used only in some state income tax laws)
    sdict[23] = zero
    # (24) PROPTAX
    sdict[24] = np.random.random_integers(0,
                                          assump['max_ided_proptax'],
                                          size) * 1000
    # (25) OTHERITEM
    sdict[25] = np.random.random_integers(0,
                                          assump['max_ided_nopref'],
                                          size) * 1000
    # (26) CHILDCARE (TAXSIM-27 EXPECTS ZERO IF NO QUALIFYING CHILDRED)
    ccexp = np.random.random_integers(0, assump['max_ccexp'], size) * 1000
    sdict[26] = np.where(dep13 > 0, ccexp, zero)
    # (27) MORTGAGE
    sdict[27] = np.random.random_integers(0,
                                          assump['max_ided_mortgage'],
                                          size) * 1000
    smpl = pd.DataFrame(sdict)
    return smpl


if __name__ == '__main__':
    sys.exit(main())<|MERGE_RESOLUTION|>--- conflicted
+++ resolved
@@ -97,7 +97,7 @@
         adict['max_pwages_old'] = 30  # TAXSIM ivar 11 (65+ ==> old)
         adict['max_swages_yng'] = 500  # TAXSIM ivar 12
         adict['max_swages_old'] = 30  # TAXSIM ivar 12 (65+ ==> old)
-        # non-labor income:
+        # non-labor income (all zeros):
         adict['max_divinc'] = 0  # TAXSIM ivar 13
         adict['max_intinc'] = 0  # TAXSIM ivar 14
         adict['min_stcg'] = 0  # TAXSIM ivar 15
@@ -109,13 +109,14 @@
         adict['max_pnben'] = 0  # TAXSIM ivar 19
         adict['max_ssben'] = 0  # TAXSIM ivar 20
         adict['max_uiben'] = 0  # TAXSIM ivar 21
-        # itemized and childcare expense amounts:
+        # itemized and childcare expense amounts (all zero):
         adict['max_ided_proptax'] = 0  # TAXSIM ivar 24
         adict['max_ided_nopref'] = 0  # TAXSIM ivar 25
         adict['max_ccexp'] = 0  # TAXSIM ivar 26
         adict['max_ided_mortgage'] = 0  # TAXSIM ivar 27
         # end if letter in VALID_LETTERS
     if letter == 'b':  # <=====================================================
+        # non-labor income:
         adict['max_divinc'] = 20  # TAXSIM ivar 13
         adict['max_intinc'] = 20  # TAXSIM ivar 14
         adict['min_stcg'] = -10  # TAXSIM ivar 15
@@ -127,23 +128,14 @@
         adict['max_pnben'] = 60  # TAXSIM ivar 19
         adict['max_ssben'] = 60  # TAXSIM ivar 20
         adict['max_uiben'] = 10  # TAXSIM ivar 21
-
-        # itemized and childcare expense amounts:
-<<<<<<< HEAD
-        adict['max_ided_proptax'] = 0  # TAXSIM ivar 24
-        adict['max_ided_nopref'] = 0  # TAXSIM ivar 25
-        adict['max_ccexp'] = 15  # TAXSIM ivar 26
-        adict['max_ided_mortgage'] = 0  # TAXSIM ivar 27
-        """
     if letter == 'c':  # <=====================================================
+        # childcare expense amount:
         adict['max_ccexp'] = 10  # TAXSIM ivar 26
-=======
+        # itemized expense amounts:
         # adict['max_ided_proptax'] = 0  # TAXSIM ivar 24
         # adict['max_ided_nopref'] = 0  # TAXSIM ivar 25
         # adict['max_ccexp'] = 15  # TAXSIM ivar 26
         # adict['max_ided_mortgage'] = 0  # TAXSIM ivar 27
->>>>>>> 66f1295d
-
     return adict
 
 
