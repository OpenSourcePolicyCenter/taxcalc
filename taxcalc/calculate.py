"""
Tax-Calculator federal tax Calculator class.
"""
import math
import copy
import numpy as np
import pandas as pd
from pandas import DataFrame
from .utils import *
from .functions import *
from .policy import Policy
from .records import Records
from .behavior import Behavior
from .growth import Growth, adjustment, target


all_cols = set()


def add_df(alldfs, df):
    for col in df.columns:
        if col not in all_cols:
            all_cols.add(col)
            alldfs.append(df[col])
        else:
            dup_index = [i for i,
                         series in enumerate(alldfs) if series.name == col][0]
            alldfs[dup_index] = df[col]


class Calculator(object):

    def __init__(self, policy=None, records=None,
                 sync_years=True, behavior=None, growth=None, **kwargs):

        if isinstance(policy, Policy):
            self._policy = policy
        else:
            raise ValueError('must specify policy as a Policy object')

        if behavior:
            if isinstance(behavior, Behavior):
                self.behavior = behavior
            else:
                raise ValueError('behavior must be a Behavior object')
        else:
            self.behavior = Behavior(start_year=policy.start_year)

        if growth:
            if isinstance(growth, Growth):
                self.growth = growth
            else:
                raise ValueError('growth must be a Growth object')
        else:
            self.growth = Growth(start_year=policy.start_year)

        if isinstance(records, Records):
            self._records = records
        elif isinstance(records, str):
            self._records = Records.from_file(records, **kwargs)
        else:
            msg = 'must specify records as a file path or Records object'
            raise ValueError(msg)

        if sync_years and self._records.current_year == Records.PUF_YEAR:
            print("You loaded data for " +
                  str(self._records.current_year) + '.')

<<<<<<< HEAD
            # if self._records.current_year == 2009:
            #    self.records.extrapolate_2009_puf()

=======
>>>>>>> 796633a2
            while self._records.current_year < self._policy.current_year:
                self._records.increment_year()

            print("Your data have been extrapolated to " +
                  str(self._records.current_year) + ".")

        assert self._policy.current_year == self._records.current_year

    @property
    def policy(self):
        return self._policy

    @property
    def records(self):
        return self._records

    def TaxInc_to_AMTI(self):
        TaxInc(self.policy, self.records)
        XYZD(self.policy, self.records)
        NonGain(self.policy, self.records)
        TaxGains(self.policy, self.records)
        MUI(self.policy, self.records)
        AMTI(self.policy, self.records)

    def calc_one_year(self):
        EI_FICA(self.policy, self.records)
        FilingStatus(self.policy, self.records)
        Adj(self.policy, self.records)
        CapGains(self.policy, self.records)
        SSBenefits(self.policy, self.records)
        AGI(self.policy, self.records)
        ItemDed(self.policy, self.records)
        AMED(self.policy, self.records)
        StdDed(self.policy, self.records)
        Personal_Credit(self.policy, self.records)
        # Store calculated standard deduction, calculate
        # taxes with standard deduction, store AMT + Regular Tax
        std = copy.deepcopy(self.records._standard)
        item = copy.deepcopy(self.records.c04470)
        item_no_limit = copy.deepcopy(self.records.c21060)
        self.records.c04470 = np.zeros(self.records.dim)
        self.records.c21060 = np.zeros(self.records.dim)
        self.TaxInc_to_AMTI()
        std_taxes = copy.deepcopy(self.records.c05800)
        # Set standard deduction to zero, calculate taxes w/o
        # standard deduction, and store AMT + Regular Tax
        self.records._standard = np.zeros(self.records.dim)
        self.records.c21060 = item_no_limit
        self.records.c04470 = item
        self.TaxInc_to_AMTI()
        item_taxes = copy.deepcopy(self.records.c05800)
        # Replace standard deduction with zero where the taxpayer
        # would be better off itemizing
        self.records._standard = np.where(item_taxes <
                                          std_taxes,
                                          0, std)
        self.records.c04470 = np.where(item_taxes <
                                       std_taxes,
                                       item, 0)
        self.records.c21060 = np.where(item_taxes <
                                       std_taxes,
                                       item_no_limit, 0)

        # Calculate taxes with optimal itemized deduction
        TaxInc(self.policy, self.records)
        XYZD(self.policy, self.records)
        NonGain(self.policy, self.records)
        TaxGains(self.policy, self.records)
        MUI(self.policy, self.records)
        AMTI(self.policy, self.records)
        F2441(self.policy, self.records)
        DepCareBen(self.policy, self.records)
        ExpEarnedInc(self.policy, self.records)
        NumDep(self.policy, self.records)
        ChildTaxCredit(self.policy, self.records)
        AmOppCr(self.policy, self.records)
        LLC(self.policy, self.records)
        RefAmOpp(self.policy, self.records)
        NonEdCr(self.policy, self.records)
        AddCTC(self.policy, self.records)
        F5405(self.policy, self.records)
        C1040(self.policy, self.records)
        DEITC(self.policy, self.records)
        IITAX(self.policy, self.records)
        ExpandIncome(self.policy, self.records)

    def calc_all(self):
        self.calc_one_year()
        BenefitSurtax(self)

    def increment_year(self):
        if self.growth.factor_adjustment != 0:
            if not np.array_equal(self.growth._factor_target,
                                  self.growth.REAL_GDP_GROWTH):
                msg = "adjustment and target factor \
                       cannot be non-zero at the same time"
                raise ValueError(msg)
            else:
                adjustment(self, self.growth.factor_adjustment,
                           self.policy.current_year + 1)
        elif not np.array_equal(self.growth._factor_target,
                                self.growth.REAL_GDP_GROWTH):
            target(self, self.growth._factor_target,
                   self.policy.inflation_rates,
                   self.policy.current_year + 1)
        self.records.increment_year()
        self.policy.set_year(self.policy.current_year + 1)
        self.behavior.set_year(self.policy.current_year)

    @property
    def current_year(self):
        return self.policy.current_year

    def mtr(self, income_type_str='e00200p',
            wrt_full_compensation=True):
        """
        Calculates the marginal FICA, individual income, and combined
        tax rates for every tax filing unit.
          The marginal tax rates are approximated as the change in tax
        liability caused by a small increase (the finite_diff) in income
        (specified by the income_type_str) divided by that small increase
        in income, when wrt_full_compensation is false.
          If wrt_full_compensation is true, then the marginal tax rates
        are computed as the change in tax liability divided by the change
        in total compensation caused by the small increase in income
        (where the change in total compensation is the sum of the small
        increase in income and any increase in the employer share of FICA
        taxes caused by the small increase in income).

        Parameters
        ----------
        income_type_str: string
            specifies type of income that is increased to compute the
            marginal tax rates.  See Notes for list of valid income types.

        wrt_full_compensation: boolean
            specifies whether or not marginal tax rates on earned income
            are computed with respect to (wrt) changes in total compensation
            that includes the employer share of OASDI+HI payroll taxes.

        Returns
        -------
        mtr_fica: an array of marginal FICA tax rates.
        mtr_iit: an array of marginal individual income tax (IIT) rates.
        mtr_combined: an array of marginal combined FICA and IIT tax rates.

        Notes
        -----
        Valid income_type_str values are:
        'e00200p', taxpayer wage/salary earnings (which is the default value);
        'e00900p', taxpayer (Schedule C) self-employment income;
        'e00300',  taxable interest income;
        'e23250',  long-term capital gains;
        'e01700',  federally-taxable pension benefits; and
        'e02400',  social security (OASDI) benefits.
        """
        mtr_valid_income_types = ['e00200p', 'e00900p',
                                  'e00300', 'e23250',
                                  'e01700', 'e02400']
        # check validity of income_type_str parameter
        if income_type_str not in mtr_valid_income_types:
            msg = 'mtr income_type_str="{}" is not valid'
            raise ValueError(msg.format(income_type_str))
        # specify value for finite_diff parameter
        finite_diff = 0.01  # a one-cent difference
        # extract income_type array(s) from embedded records object
        income_type = getattr(self.records, income_type_str)
        if income_type_str == 'e00200p':
            earnings_type = self.records.e00200
        elif income_type_str == 'e00900p':
            seincome_type = self.records.e00900
        # calculate base level of taxes
        self.calc_all()
        fica_base = copy.deepcopy(self.records._fica)
        iitax_base = copy.deepcopy(self.records._iitax)
        combined_taxes_base = iitax_base + fica_base
        # calculate level of taxes after a marginal increase in income
        setattr(self.records, income_type_str, income_type + finite_diff)
        if income_type_str == 'e00200p':
            self.records.e00200 = earnings_type + finite_diff
        elif income_type_str == 'e00900p':
            self.records.e00900 = seincome_type + finite_diff
        self.calc_all()
        fica_up = copy.deepcopy(self.records._fica)
        iitax_up = copy.deepcopy(self.records._iitax)
        combined_taxes_up = iitax_up + fica_up
        # compute marginal changes in tax liability
        fica_delta = fica_up - fica_base
        iitax_delta = iitax_up - iitax_base
        combined_delta = combined_taxes_up - combined_taxes_base
        # return embedded records object to its original state and recalculate
        setattr(self.records, income_type_str, income_type)
        if income_type_str == 'e00200p':
            self.records.e00200 = earnings_type
        elif income_type_str == 'e00900p':
            self.records.e00900 = seincome_type
        self.calc_all()
        # specify optional adjustment for employer (er) OASDI+HI payroll taxes
        if wrt_full_compensation and income_type_str == 'e00200p':
            adj = np.where(income_type <
                           self.policy.SS_Earnings_c,
                           0.5 * (self.policy.FICA_ss_trt +
                                  self.policy.FICA_mc_trt),
                           0.5 * self.policy.FICA_mc_trt)
        else:
            adj = 0.0
        # compute marginal tax rates
        mtr_fica = fica_delta / (finite_diff * (1.0 + adj))
        mtr_iit = iitax_delta / (finite_diff * (1.0 + adj))
        mtr_combined = combined_delta / (finite_diff * (1.0 + adj))
        # return the three marginal tax rate arrays
        return (mtr_fica, mtr_iit, mtr_combined)

    def diagnostic_table(self, num_years=5):
        table = []
        row_years = []
        calc = copy.deepcopy(self)

        for i in range(0, num_years):
            calc.calc_all()

            row_years.append(calc.policy.current_year)

            # totoal number of records
            returns = calc.records.s006.sum()

            # AGI
            agi = (calc.records.c00100 * calc.records.s006).sum()

            # number of itemizers
            ID1 = calc.records.c04470 * calc.records.s006
            STD1 = calc.records._standard * calc.records.s006
            deduction = np.maximum(calc.records.c04470, calc.records._standard)

            # S TD1 = (calc.c04100 + calc.c04200)*calc.s006
            NumItemizer1 = (calc.records.s006[(calc.records.c04470 > 0) *
                                              (calc.records.c00100 > 0)].sum())

            # itemized deduction
            ID = ID1[calc.records.c04470 > 0].sum()

            NumSTD = calc.records.s006[(calc.records._standard > 0) *
                                       (calc.records.c00100 > 0)].sum()
            # standard deduction
            STD = STD1[(calc.records._standard > 0) *
                       (calc.records.c00100 > 0)].sum()

            # personal exemption
            PE = (calc.records.c04600 *
                  calc.records.s006)[calc.records.c00100 > 0].sum()

            # taxable income
            taxinc = (calc.records.c04800 * calc.records.s006).sum()

            # regular tax
            regular_tax = (calc.records.c05200 * calc.records.s006).sum()

            # AMT income
            AMTI = (calc.records.c62100 * calc.records.s006).sum()

            # total AMTs
            AMT = (calc.records.c09600 * calc.records.s006).sum()

            # number of people paying AMT
            NumAMT1 = calc.records.s006[calc.records.c09600 > 0].sum()

            # tax before credits
            tax_bf_credits = (calc.records.c05800 * calc.records.s006).sum()

            # tax before nonrefundable credits 09200
            tax_bf_nonrefundable = (calc.records.c09200 *
                                    calc.records.s006).sum()

            # refundable credits
            refundable = (calc.records._refund * calc.records.s006).sum()

            # nonrefuncable credits
            nonrefundable = (calc.records.c07100 * calc.records.s006).sum()

            # Misc. Surtax
            surtax = (calc.records._surtax * calc.records.s006).sum()

            # iitax
            revenue1 = (calc.records._iitax * calc.records.s006).sum()

            # payroll tax (FICA)
            payroll = (calc.records._fica * calc.records.s006).sum()

            table.append([returns / math.pow(10, 6), agi / math.pow(10, 9),
                          NumItemizer1 / math.pow(10, 6), ID / math.pow(10, 9),
                          NumSTD / math.pow(10, 6), STD / math.pow(10, 9),
                          PE / math.pow(10, 9), taxinc / math.pow(10, 9),
                          regular_tax / math.pow(10, 9),
                          AMTI / math.pow(10, 9), AMT / math.pow(10, 9),
                          NumAMT1 / math.pow(10, 6),
                          tax_bf_credits / math.pow(10, 9),
                          refundable / math.pow(10, 9),
                          nonrefundable / math.pow(10, 9),
                          surtax / math.pow(10, 9),
                          revenue1 / math.pow(10, 9),
                          payroll / math.pow(10, 9)])
            calc.increment_year()

        df = DataFrame(table, row_years,
                       ["Returns (#m)", "AGI ($b)", "Itemizers (#m)",
                        "Itemized Deduction ($b)",
                        "Standard Deduction Filers (#m)",
                        "Standard Deduction ($b)", "Personal Exemption ($b)",
                        "Taxable income ($b)", "Regular Tax ($b)",
                        "AMT income ($b)", "AMT amount ($b)",
                        "AMT number (#m)", "Tax before credits ($b)",
                        "refundable credits ($b)",
                        "nonrefundable credits ($b)",
                        "Misc. Surtax ($b)",
                        "Ind inc tax ($b)", "Payroll tax ($b)"])
        df = df.transpose()
        pd.options.display.float_format = '{:8,.1f}'.format

        return df<|MERGE_RESOLUTION|>--- conflicted
+++ resolved
@@ -66,12 +66,6 @@
             print("You loaded data for " +
                   str(self._records.current_year) + '.')
 
-<<<<<<< HEAD
-            # if self._records.current_year == 2009:
-            #    self.records.extrapolate_2009_puf()
-
-=======
->>>>>>> 796633a2
             while self._records.current_year < self._policy.current_year:
                 self._records.increment_year()
 
