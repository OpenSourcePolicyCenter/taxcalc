"""
Tax-Calculator federal tax Calculator class.
"""
# CODING-STYLE CHECKS:
# pep8 --ignore=E402 calculate.py
# pylint --disable=locally-disabled --extension-pkg-whitelist=numpy calculat.py
#
# pylint: disable=wildcard-import,unused-wildcard-import
# pylint: disable=wildcard-import,missing-docstring,invalid-name
# pylint: disable=too-many-arguments,too-many-branches,too-many-locals
# pylint: disable=no-value-for-parameter,protected-access


import copy
import numpy as np
from .utils import *
from .functions import *
from .policy import Policy
from .records import Records
from .behavior import Behavior
from .growth import Growth
from .consumption import Consumption
# import pdb


class Calculator(object):
    """
    Constructor for the Calculator class.

    Parameters
    ----------
    policy: Policy class object
        this argument must be specified
        IMPORTANT NOTE: never pass the same Policy object to more than one
                        Calculator.  In other words, when specifying more
                        than one Calculator object, do this:
                        pol1 = Policy()
                        rec1 = Records()
                        calc1 = Calculator(policy=pol1, records=rec1)
                        pol2 = Policy()
                        rec2 = Records()
                        calc2 = Calculator(policy=pol2, records=rec2)

    records: Records class object
        this argument must be specified
        IMPORTANT NOTE: never pass the same Records object to more than one
                        Calculator.  In other words, when specifying more
                        than one Calculator object, do this:
                        pol1 = Policy()
                        rec1 = Records()
                        calc1 = Calculator(policy=pol1, records=rec1)
                        pol2 = Policy()
                        rec2 = Records()
                        calc2 = Calculator(policy=pol2, records=rec2)

    verbose: boolean
        specifies whether or not to write to stdout data-loaded and
        data-extrapolated progress reports; default value is true.

    sync_years: boolean
        specifies whether or not to syncronize policy year and records year;
        default value is true.

    behavior: Behavior class object
        specifies behaviorial responses used by Calculator; default is None,
        which implies no behavioral responses.

    growth: Growth class object
        specifies economic growth assumptions used by Calculator; default is
        None, which implies use of standard economic growth assumptions.

    consumption: Consumption class object
        specifies consumption response assumptions used to calculate
        "effective" marginal tax rates; default is None, which implies
        no consumption responses.

    Raises
    ------
    ValueError:
        if parameters are not the appropriate type.

    Returns
    -------
    class instance: Calculator
    """

    def __init__(self, policy=None, records=None, verbose=True,
                 sync_years=True, behavior=None, growth=None,
                 consumption=None):
        if isinstance(policy, Policy):
            self._policy = policy
        else:
            raise ValueError('must specify policy as a Policy object')
        if isinstance(records, Records):
            self._records = records
        else:
            raise ValueError('must specify records as a Records object')
        if behavior is None:
            self.behavior = Behavior(start_year=policy.start_year)
        elif isinstance(behavior, Behavior):
            self.behavior = behavior
        else:
            raise ValueError('behavior must be None or Behavior object')
        if growth is None:
            self.growth = Growth(start_year=policy.start_year)
        elif isinstance(growth, Growth):
            self.growth = growth
        else:
            raise ValueError('growth must be None or Growth object')
        if consumption is None:
            self.consumption = Consumption(start_year=policy.start_year)
        elif isinstance(consumption, Consumption):
            self.consumption = consumption
        else:
            raise ValueError('consumption must be None or Consumption object')
        if sync_years and self._records.current_year == Records.PUF_YEAR:
            if verbose:
                print('You loaded data for ' +
                      str(self._records.current_year) + '.')
            while self._records.current_year < self._policy.current_year:
                self._records.increment_year()
            if verbose:
                print('Your data have been extrapolated to ' +
                      str(self._records.current_year) + '.')
        assert self._policy.current_year == self._records.current_year

    @property
    def policy(self):
        return self._policy

    @property
    def records(self):
        return self._records

    def TaxInc_to_AMTI(self):
        TaxInc(self.policy, self.records)
        SchXYZTax(self.policy, self.records)
        GainsTax(self.policy, self.records)
        NetInvIncTax(self.policy, self.records)
        AMTInc(self.policy, self.records)

    def calc_one_year(self, zero_out_calc_vars=False):
        # calls all the functions except BenefitSurtax and ExpandIncome
        if zero_out_calc_vars:
            self.records.zero_out_changing_calculated_vars()
        # pdb.set_trace()
        EI_PayrollTax(self.policy, self.records)
        Adj(self.policy, self.records)
        CapGains(self.policy, self.records)
        SSBenefits(self.policy, self.records)
        AGI(self.policy, self.records)
        ItemDed(self.policy, self.records)
        AdditionalMedicareTax(self.policy, self.records)
        StdDed(self.policy, self.records)
        # Store calculated standard deduction, calculate
        # taxes with standard deduction, store AMT + Regular Tax
        std = copy.deepcopy(self.records._standard)
        item = copy.deepcopy(self.records.c04470)
        item_no_limit = copy.deepcopy(self.records.c21060)
        self.records.c04470 = np.zeros(self.records.dim)
        self.records.c21060 = np.zeros(self.records.dim)
        self.TaxInc_to_AMTI()
        std_taxes = copy.deepcopy(self.records.c05800)
        # Set standard deduction to zero, calculate taxes w/o
        # standard deduction, and store AMT + Regular Tax
        self.records._standard = np.zeros(self.records.dim)
        self.records.c21060 = item_no_limit
        self.records.c04470 = item
        self.TaxInc_to_AMTI()
        item_taxes = copy.deepcopy(self.records.c05800)
        # Replace standard deduction with zero where the taxpayer
        # would be better off itemizing
        self.records._standard[:] = np.where(item_taxes < std_taxes,
                                             0., std)
        self.records.c04470[:] = np.where(item_taxes < std_taxes,
                                          item, 0.)
        self.records.c21060[:] = np.where(item_taxes < std_taxes,
                                          item_no_limit, 0.)
        # Calculate taxes with optimal itemized deduction
        self.TaxInc_to_AMTI()
        F2441(self.policy, self.records)
        EITC(self.policy, self.records)
        ChildTaxCredit(self.policy, self.records)
        AmOppCreditParts(self.policy, self.records)
        SchR(self.policy, self.records)
        EducationTaxCredit(self.policy, self.records)
        NonrefundableCredits(self.policy, self.records)
        AdditionalCTC(self.policy, self.records)
        C1040(self.policy, self.records)
        IITAX(self.policy, self.records)

    def calc_all(self, zero_out_calc_vars=False):
        # conducts static analysis of Calculator object for current_year
        self.calc_one_year(zero_out_calc_vars)
        BenefitSurtax(self)
<<<<<<< HEAD
        BenefitCap(self)
=======
        FairShareTax(self.policy, self.records)
        ExpandIncome(self.policy, self.records)
>>>>>>> c1c2f023

    def increment_year(self):
        next_year = self.policy.current_year + 1
        self.growth.apply_change(self.records, next_year)
        self.growth.set_year(next_year)
        self.records.increment_year()
        self.policy.set_year(next_year)
        self.behavior.set_year(next_year)
        self.consumption.set_year(next_year)

    def advance_to_year(self, year):
        '''
        The advance_to_year function gives an optional way of implementing
        increment year functionality by immediately specifying the year
        as input. New year must be at least the current year.
        '''
        iteration = year - self.records.current_year
        if iteration < 0:
            raise ValueError('New current year must be ' +
                             'greater than current year!')
        for _ in range(iteration):
            self.increment_year()
        assert self.records.current_year == year

    @property
    def current_year(self):
        return self.policy.current_year

    MTR_VALID_VARIABLES = ['e00200p', 'e00900p',
                           'e00300', 'e00400',
                           'e00600', 'e00650',
                           'e01400', 'e01700',
                           'e02000', 'e02400',
                           'p22250', 'p23250',
                           'e18500', 'e19200']

    def mtr(self, variable_str='e00200p',
            negative_finite_diff=False,
            zero_out_calculated_vars=False,
            wrt_full_compensation=True):
        """
        Calculates the marginal payroll, individual income, and combined
        tax rates for every tax filing unit.
          The marginal tax rates are approximated as the change in tax
        liability caused by a small increase (the finite_diff) in the variable
        specified by the variable_str divided by that small increase in the
        variable, when wrt_full_compensation is false.
          If wrt_full_compensation is true, then the marginal tax rates
        are computed as the change in tax liability divided by the change
        in total compensation caused by the small increase in the variable
        (where the change in total compensation is the sum of the small
        increase in the variable and any increase in the employer share of
        payroll taxes caused by the small increase in the variable).

        Parameters
        ----------
        variable_str: string
            specifies type of income or expense that is increased to compute
            the marginal tax rates.  See Notes for list of valid variables.

        negative_finite_diff: boolean
            specifies whether or not marginal tax rates are computed by
            subtracting (rather than adding) a small finite_diff amount
            to the specified variable.

        zero_out_calculated_vars: boolean
            specifies value of zero_out_calc_vars parameter used in calls
            of Calculator.calc_all() method.

        wrt_full_compensation: boolean
            specifies whether or not marginal tax rates on earned income
            are computed with respect to (wrt) changes in total compensation
            that includes the employer share of OASDI and HI payroll taxes.

        Returns
        -------
        mtr_payrolltax: an array of marginal payroll tax rates.
        mtr_incometax: an array of marginal individual income tax rates.
        mtr_combined: an array of marginal combined tax rates, which is
                      the sum of mtr_payrolltax and mtr_incometax.

        Notes
        -----
        Valid variable_str values are:
        'e00200p', taxpayer wage/salary earnings (also included in e00200);
        'e00900p', taxpayer Schedule C self-employment income (also in e00900);
        'e00300',  taxable interest income;
        'e00400',  federally-tax-exempt interest income;
        'e00600',  all dividends included in AGI
        'e00650',  qualified dividends (also included in e00600)
        'e01400',  federally-taxable IRA distribution;
        'e01700',  federally-taxable pension benefits;
        'e02000',  Schedule E net income/loss
        'e02400',  all social security (OASDI) benefits;
        'p22250',  short-term capital gains;
        'p23250',  long-term capital gains;
        'e18500',  Schedule A real-estate-tax deduction;
        'e19200',  Schedule A total-interest deduction.
        """
        # check validity of variable_str parameter
        if variable_str not in Calculator.MTR_VALID_VARIABLES:
            msg = 'mtr variable_str="{}" is not valid'
            raise ValueError(msg.format(variable_str))
        # specify value for finite_diff parameter
        finite_diff = 0.01  # a one-cent difference
        if negative_finite_diff:
            finite_diff *= -1.0
        # save records object in order to restore it after mtr computations
        recs0 = copy.deepcopy(self.records)
        # extract variable array(s) from embedded records object
        variable = getattr(self.records, variable_str)
        if variable_str == 'e00200p':
            earnings_var = self.records.e00200
        elif variable_str == 'e00900p':
            seincome_var = self.records.e00900
        elif variable_str == 'e00650':
            divincome_var = self.records.e00600
        # calculate level of taxes after a marginal increase in income
        setattr(self.records, variable_str, variable + finite_diff)
        if variable_str == 'e00200p':
            self.records.e00200 = earnings_var + finite_diff
        elif variable_str == 'e00900p':
            self.records.e00900 = seincome_var + finite_diff
        elif variable_str == 'e00650':
            self.records.e00600 = divincome_var + finite_diff
        if self.consumption.has_response():
            self.consumption.response(self.records, finite_diff)
        self.calc_all(zero_out_calc_vars=zero_out_calculated_vars)
        payrolltax_chng = copy.deepcopy(self.records._payrolltax)
        incometax_chng = copy.deepcopy(self.records._iitax)
        combined_taxes_chng = incometax_chng + payrolltax_chng
        # calculate base level of taxes after restoring records object
        setattr(self, '_records', recs0)
        self.calc_all(zero_out_calc_vars=zero_out_calculated_vars)
        payrolltax_base = copy.deepcopy(self.records._payrolltax)
        incometax_base = copy.deepcopy(self.records._iitax)
        combined_taxes_base = incometax_base + payrolltax_base
        # compute marginal changes in combined tax liability
        payrolltax_diff = payrolltax_chng - payrolltax_base
        incometax_diff = incometax_chng - incometax_base
        combined_diff = combined_taxes_chng - combined_taxes_base
        # specify optional adjustment for employer (er) OASDI+HI payroll taxes
        if wrt_full_compensation and variable_str == 'e00200p':
            adj = np.where(variable < self.policy.SS_Earnings_c,
                           0.5 * (self.policy.FICA_ss_trt +
                                  self.policy.FICA_mc_trt),
                           0.5 * self.policy.FICA_mc_trt)
        else:
            adj = 0.0
        # compute marginal tax rates
        mtr_payrolltax = payrolltax_diff / (finite_diff * (1.0 + adj))
        mtr_incometax = incometax_diff / (finite_diff * (1.0 + adj))
        mtr_combined = combined_diff / (finite_diff * (1.0 + adj))
        # return the three marginal tax rate arrays
        return (mtr_payrolltax, mtr_incometax, mtr_combined)

    def current_law_version(self):
        """
        Return Calculator object same as self except with current-law policy.
        """
        clp = self._policy.current_law_version()
        recs = copy.deepcopy(self._records)
        behv = copy.deepcopy(self.behavior)
        grow = copy.deepcopy(self.growth)
        cons = copy.deepcopy(self.consumption)
        calc = Calculator(policy=clp, records=recs, sync_years=False,
                          behavior=behv, growth=grow, consumption=cons)
        return calc<|MERGE_RESOLUTION|>--- conflicted
+++ resolved
@@ -193,12 +193,9 @@
         # conducts static analysis of Calculator object for current_year
         self.calc_one_year(zero_out_calc_vars)
         BenefitSurtax(self)
-<<<<<<< HEAD
         BenefitCap(self)
-=======
         FairShareTax(self.policy, self.records)
         ExpandIncome(self.policy, self.records)
->>>>>>> c1c2f023
 
     def increment_year(self):
         next_year = self.policy.current_year + 1
