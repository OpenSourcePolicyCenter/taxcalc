from .policy import Policy
from .parameters_base import ParametersBase


class Growth(ParametersBase):

    JSON_START_YEAR = Policy.JSON_START_YEAR
    DEFAULTS_FILENAME = 'growth.json'
    DEFAULT_NUM_YEARS = Policy.DEFAULT_NUM_YEARS
<<<<<<< HEAD
    REAL_GDP_GROWTH = [0.0244, 0.0118, 0.0291, 0.0331,
                       0.0285, 0.0223, 0.0202, 0.0188,
                       0.0183, 0.0178, 0.0171, 0.0166]

    def __init__(self, growth_dict=None,
                 start_year=JSON_START_YEAR,
                 num_years=DEFAULT_NUM_YEARS):
=======

    def __init__(self, growth_dict=None,
                 start_year=JSON_START_YEAR,
                 num_years=DEFAULT_NUM_YEARS,
                 inflation_rates=None):
>>>>>>> 36f071ba
        if growth_dict:
            if not isinstance(growth_dict, dict):
                raise ValueError('growth_dict is not a dictionary')
            self._vals = growth_dict
        else:  # if None, read defaults
            self._vals = self._params_dict_from_json_file()
        if inflation_rates is not None:
            raise ValueError('inflation_rates != None in Growth.__init__')
        self.initialize(start_year, num_years)

    def update_economic_growth(self, revisions):
        """
        Update economic growth rates/targets given the revisions, a dictionary
        consisting of year:modification dictionaries.
        For example: {2014: {'_BE_inc': [0.4, 0.3]}}
        """
        self.set_default_vals()
        if self.current_year != self.start_year:
            self.set_year(self.start_year)
        for year in revisions:
            if year != self.start_year:
                self.set_year(year)
            self._update({year: revisions[year]})

    def default_GDP_growth_rates(self, year):
        return Growth.REAL_GDP_GROWTH[year]


def adjustment(calc, percentage, year):
    records = calc.records
    records.BF.AGDPN[year] += percentage
    records.BF.ATXPY[year] += percentage
    records.BF.AWAGE[year] += percentage
    records.BF.ASCHCI[year] += percentage
    records.BF.ASCHCL[year] += percentage
    records.BF.ASCHF[year] += percentage
    records.BF.AINTS[year] += percentage
    records.BF.ADIVS[year] += percentage
    records.BF.ACGNS[year] += percentage
    records.BF.ASCHEI[year] += percentage
    records.BF.ASCHEL[year] += percentage
    records.BF.ABOOK[year] += percentage
    records.BF.ACPIU[year] += percentage
    records.BF.ACPIM[year] += percentage
    records.BF.ASOCSEC[year] += percentage
    records.BF.AUCOMP[year] += percentage
    records.BF.AIPD[year] += percentage


def target(calc, target, inflation_rates, year):
    # 2013 is the start year of all parameter arrays. Hard coded for now.
    # Need to be fixed later
    records = calc.records
    default_year = calc.policy.JSON_START_YEAR
    r = records.BF.APOPN[year]
    g = calc.growth.default_GDP_growth_rates(year - default_year)

    if year >= default_year and target[year - default_year] != g:
        # user inputs theoretically should be based on GDP
<<<<<<< HEAD
        distance = (target[year - default_year] - g) / r
=======
        g = abs(records.BF.AGDPN[year] - 1)
        distance = (target[year - default_year] +
                    inflation_rates[year - default_year]) - g
>>>>>>> 36f071ba

        # apply this ratio to all the dollar amount factors
        records.BF.AGDPN[year] += distance
        records.BF.ATXPY[year] += distance
        records.BF.AWAGE[year] += distance
        records.BF.ASCHCI[year] += distance
        records.BF.ASCHCL[year] += distance
        records.BF.ASCHF[year] += distance
        records.BF.AINTS[year] += distance
        records.BF.ADIVS[year] += distance
        records.BF.ACGNS[year] += distance
        records.BF.ASCHEI[year] += distance
        records.BF.ASCHEL[year] += distance
        records.BF.ABOOK[year] += distance
        records.BF.ACPIU[year] += distance
        records.BF.ACPIM[year] += distance
        records.BF.ASOCSEC[year] += distance
        records.BF.AUCOMP[year] += distance
        records.BF.AIPD[year] += distance<|MERGE_RESOLUTION|>--- conflicted
+++ resolved
@@ -7,21 +7,14 @@
     JSON_START_YEAR = Policy.JSON_START_YEAR
     DEFAULTS_FILENAME = 'growth.json'
     DEFAULT_NUM_YEARS = Policy.DEFAULT_NUM_YEARS
-<<<<<<< HEAD
     REAL_GDP_GROWTH = [0.0244, 0.0118, 0.0291, 0.0331,
                        0.0285, 0.0223, 0.0202, 0.0188,
                        0.0183, 0.0178, 0.0171, 0.0166]
 
     def __init__(self, growth_dict=None,
                  start_year=JSON_START_YEAR,
-                 num_years=DEFAULT_NUM_YEARS):
-=======
-
-    def __init__(self, growth_dict=None,
-                 start_year=JSON_START_YEAR,
                  num_years=DEFAULT_NUM_YEARS,
                  inflation_rates=None):
->>>>>>> 36f071ba
         if growth_dict:
             if not isinstance(growth_dict, dict):
                 raise ValueError('growth_dict is not a dictionary')
@@ -81,13 +74,8 @@
 
     if year >= default_year and target[year - default_year] != g:
         # user inputs theoretically should be based on GDP
-<<<<<<< HEAD
+
         distance = (target[year - default_year] - g) / r
-=======
-        g = abs(records.BF.AGDPN[year] - 1)
-        distance = (target[year - default_year] +
-                    inflation_rates[year - default_year]) - g
->>>>>>> 36f071ba
 
         # apply this ratio to all the dollar amount factors
         records.BF.AGDPN[year] += distance
