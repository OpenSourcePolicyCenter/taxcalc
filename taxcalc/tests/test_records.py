--- conflicted
+++ resolved
@@ -4,11 +4,7 @@
 import pandas as pd
 import pytest
 from io import StringIO
-<<<<<<< HEAD
 from taxcalc import Growfactors, Policy, Records, Calculator
-=======
-from taxcalc import Growfactors, Policy, Records, Calculator, Growth
->>>>>>> 215d3cae
 
 
 def test_incorrect_Records_instantiation(puf_1991):
