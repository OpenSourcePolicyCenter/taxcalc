import os
import sys
import json
import tempfile
import numpy as np
from numpy.testing import assert_allclose
import pytest
from taxcalc import Policy


@pytest.yield_fixture
def policyfile():
    # specify JSON text for policy reform
    txt = """{"_almdep": {"value": [7150, 7250, 7400],
                          "cpi_inflated": true},
              "_almsep": {"value": [40400, 41050],
                          "cpi_inflated": true},
              "_rt5": {"value": [0.33 ],
                       "cpi_inflated": false},
              "_rt7": {"value": [0.396],
                       "cpi_inflated": false}}"""
    f = tempfile.NamedTemporaryFile(mode='a', delete=False)
    f.write(txt + '\n')
    f.close()
    # Must close and then yield for Windows platform
    yield f
    os.remove(f.name)


def test_incorrect_Policy_instantiation():
    with pytest.raises(ValueError):
        p = Policy(parameter_dict=list())
    with pytest.raises(ValueError):
        p = Policy(num_years=0)
    with pytest.raises(ValueError):
        p = Policy(inflation_rates=list())
    with pytest.raises(ValueError):
        p = Policy(num_years=2, inflation_rates={2013: 0.02})
    with pytest.raises(ValueError):
        p = Policy(num_years=1, inflation_rates={2012: 0.02})
    with pytest.raises(ValueError):
        p = Policy(wage_growth_rates=list())
    with pytest.raises(ValueError):
        p = Policy(num_years=2, wage_growth_rates={2013: 0.02})
    with pytest.raises(ValueError):
        p = Policy(num_years=1, wage_growth_rates={2012: 0.02})


def test_correct_Policy_instantiation():
    pol = Policy()
    assert pol
    wrates = Policy.default_wage_growth_rates()
    assert len(wrates) == Policy.DEFAULT_NUM_YEARS
    pol.implement_reform({})
    with pytest.raises(ValueError):
        pol.implement_reform(list())
    with pytest.raises(ValueError):
        pol.implement_reform({2099: {'_II_em': [99000]}})
    pol.set_year(2019)
    with pytest.raises(ValueError):
        pol.implement_reform({2018: {'_II_em': [99000]}})


def test_policy_json_content():
    ppo = Policy()
    policy = getattr(ppo, '_vals')
    for name, data in policy.items():
        start_year = data.get('start_year')
        assert isinstance(start_year, int)
        assert start_year == Policy.JSON_START_YEAR
        row_label = data.get('row_label')
        assert isinstance(row_label, list)
        value = data.get('value')
        expected_row_label = [str(start_year + i) for i in range(len(value))]
        assert row_label == expected_row_label


def test_constant_inflation_rate_without_reform():
    syr = 2013
    nyrs = 10
    irate = 0.08
    irates = {(syr + i): irate for i in range(0, nyrs)}
    ppo = Policy(start_year=syr, num_years=nyrs, inflation_rates=irates)
    assert ppo._II_em[2013 - syr] == 3900
    # no reform
    # check implied inflation rate at end of years
    grate = float(ppo._II_em[2022 - syr]) / float(ppo._II_em[2021 - syr]) - 1.0
    assert round(grate, 3) == round(irate, 3)


def test_constant_inflation_rate_with_reform():
    syr = 2013
    nyrs = 10
    irate = 0.08
    irates = {(syr + i): irate for i in range(0, nyrs)}
    ppo = Policy(start_year=syr, num_years=nyrs, inflation_rates=irates)
    # implement reform in 2021 which is the year before the last year = 2022
    reform = {2021: {'_II_em': [20000]}}
    ppo.implement_reform(reform)
    # check implied inflation rate just before reform
    grate = float(ppo._II_em[2020 - syr]) / float(ppo._II_em[2019 - syr]) - 1.0
    assert round(grate, 3) == round(irate, 3)
    # check implied inflation rate just after reform
    grate = float(ppo._II_em[2022 - syr]) / float(ppo._II_em[2021 - syr]) - 1.0
    assert round(grate, 3) == round(irate, 3)


def test_variable_inflation_rate_without_reform():
    syr = 2013
    irates = {2013: 0.04, 2014: 0.04, 2015: 0.04, 2016: 0.04, 2017: 0.04,
              2018: 0.04, 2019: 0.04, 2020: 0.04, 2021: 0.08, 2022: 0.08}
    ppo = Policy(start_year=syr, num_years=10, inflation_rates=irates)
    assert ppo._II_em[2013 - syr] == 3900
    # no reform
    # check implied inflation rate between 2020 and 2021
    grate = float(ppo._II_em[2021 - syr]) / float(ppo._II_em[2020 - syr]) - 1.0
    assert round(grate, 3) == round(0.04, 3)
    # check implied inflation rate between 2021 and 2022
    grate = float(ppo._II_em[2022 - syr]) / float(ppo._II_em[2021 - syr]) - 1.0
    assert round(grate, 3) == round(0.08, 3)


def test_variable_inflation_rate_with_reform():
    syr = 2013
    irates = {2013: 0.04, 2014: 0.04, 2015: 0.04, 2016: 0.04, 2017: 0.04,
              2018: 0.04, 2019: 0.04, 2020: 0.04, 2021: 0.08, 2022: 0.08}
    ppo = Policy(start_year=syr, num_years=10, inflation_rates=irates)
    assert ppo._II_em[2013 - syr] == 3900
    # implement reform in 2020 which is two years before the last year, 2022
    reform = {2020: {'_II_em': [20000]}}
    ppo.implement_reform(reform)
    ppo.set_year(2020)
    assert ppo.current_year == 2020
    # check implied inflation rate between 2018 and 2019 (before the reform)
    grate = float(ppo._II_em[2019 - syr]) / float(ppo._II_em[2018 - syr]) - 1.0
    assert round(grate, 3) == round(0.04, 3)
    # check implied inflation rate between 2020 and 2021 (after the reform)
    grate = float(ppo._II_em[2021 - syr]) / float(ppo._II_em[2020 - syr]) - 1.0
    assert round(grate, 3) == round(0.04, 3)
    # check implied inflation rate between 2021 and 2022 (after the reform)
    grate = float(ppo._II_em[2022 - syr]) / float(ppo._II_em[2021 - syr]) - 1.0
    assert round(grate, 3) == round(0.08, 3)


def test_multi_year_reform():
    """
    Test multi-year reform involving 1D and 2D parameters.
    """
    # specify dimensions of policy Policy object
    syr = 2013
    nyrs = 10
    # specify assumed inflation rates
    irates = {2013: 0.02, 2014: 0.02, 2015: 0.02, 2016: 0.03, 2017: 0.03,
              2018: 0.04, 2019: 0.04, 2020: 0.04, 2021: 0.04, 2022: 0.04}
    ifactor = {}
    for i in range(0, nyrs):
        ifactor[syr + i] = 1.0 + irates[syr + i]
    iratelist = [irates[syr + i] for i in range(0, nyrs)]
    # specify assumed inflation rates
    wrates = {2013: 0.0276, 2014: 0.0419, 2015: 0.0465, 2016: 0.0498,
              2017: 0.0507, 2018: 0.0481, 2019: 0.0451, 2020: 0.0441,
              2021: 0.0437, 2022: 0.0435}
    wfactor = {}
    for i in range(0, nyrs):
        wfactor[syr + i] = 1.0 + wrates[syr + i]
    wratelist = [wrates[syr + i] for i in range(0, nyrs)]
    # instantiate policy Policy object
    ppo = Policy(start_year=syr, num_years=nyrs, inflation_rates=irates,
                 wage_growth_rates=wrates)
    # confirm that parameters have current-law values
    assert_allclose(getattr(ppo, '_AMT_thd_MarriedS'),
                    Policy.expand_array(np.array([40400, 41050]),
                                        inflate=True,
                                        inflation_rates=iratelist,
                                        num_years=nyrs),
                    atol=0.01, rtol=0.0)
    assert_allclose(getattr(ppo, '_EITC_c'),
                    Policy.expand_array(np.array([[487, 3250, 5372, 6044],
                                                  [496, 3305, 5460, 6143],
                                                  [503, 3359, 5548, 6242],
                                                  [506, 3373, 5572, 6269]]),
                                        inflate=True,
                                        inflation_rates=iratelist,
                                        num_years=nyrs),
                    atol=0.01, rtol=0.0)
    assert_allclose(getattr(ppo, '_II_em'),
                    Policy.expand_array(np.array([3900, 3950, 4000, 4050]),
                                        inflate=True,
                                        inflation_rates=iratelist,
                                        num_years=nyrs),
                    atol=0.01, rtol=0.0)
    assert_allclose(getattr(ppo, '_CTC_c'),
                    Policy.expand_array(np.array([1000]),
                                        inflate=False,
                                        inflation_rates=iratelist,
                                        num_years=nyrs),
                    atol=0.01, rtol=0.0)
    # this parameter uses a different inflating rate
    assert_allclose(getattr(ppo, '_SS_Earnings_c'),
                    Policy.expand_array(np.array([113700, 117000,
                                                  118500, 118500]),
                                        inflate=True,
                                        inflation_rates=wratelist,
                                        num_years=nyrs),
                    atol=0.01, rtol=0.0)
    # specify multi-year reform using a dictionary of year_provisions dicts
    reform = {
        2015: {
            '_AMT_thd_MarriedS': [60000],
            '_CTC_c': [2000]
        },
        2016: {
            '_EITC_c': [[900, 5000, 8000, 9000]],
            '_II_em': [7000],
            '_SS_Earnings_c': [300000]
        },
        2017: {
            '_AMT_thd_MarriedS': [80000],
            '_SS_Earnings_c': [500000], '_SS_Earnings_c_cpi': False
        },
        2019: {
            '_EITC_c': [[1200, 7000, 10000, 12000]],
            '_II_em': [9000],
            '_SS_Earnings_c': [700000], '_SS_Earnings_c_cpi': True
        }
    }
    # implement multi-year reform
    ppo.implement_reform(reform)
    assert ppo.current_year == syr
    # move policy Policy object forward in time so current_year is syr+2
    #   Note: this would be typical usage because the first budget year
    #         is greater than Policy start_year.
    ppo.set_year(ppo.start_year + 2)
    assert ppo.current_year == syr + 2
    # confirm that actual parameters have expected post-reform values
    check_amt_thd_marrieds(ppo, reform, ifactor)
    check_eitc_c(ppo, reform, ifactor)
    check_ii_em(ppo, reform, ifactor)
    check_ss_earnings_c(ppo, reform, wfactor)
    check_ctc_c(ppo, reform)
    # end of test_multi_year_reform with the check_* functions below:


def check_ctc_c(ppo, reform):
    """
    Compare actual and expected _CTC_c parameter values
    generated by the test_multi_year_reform() function above.
    Ensure that future-year values in current_law_policy.json
    are overwritten by reform.
    """
    actual = {}
    arr = getattr(ppo, '_CTC_c')
    for i in range(0, ppo.num_years):
        actual[ppo.start_year + i] = arr[i]
    assert actual[2013] == 1000
    assert actual[2014] == 1000
    e2015 = reform[2015]['_CTC_c'][0]
    assert actual[2015] == e2015
    e2016 = actual[2015]
    assert actual[2016] == e2016
    e2017 = actual[2016]
    assert actual[2017] == e2017
    e2018 = actual[2017]
    assert actual[2018] == e2018
    e2019 = actual[2018]
    assert actual[2019] == e2019


def check_amt_thd_marrieds(ppo, reform, ifactor):
    """
    Compare actual and expected _AMT_thd_MarriedS parameter values
    generated by the test_multi_year_reform() function above.
    """
    actual = {}
    arr = getattr(ppo, '_AMT_thd_MarriedS')
    for i in range(0, ppo.num_years):
        actual[ppo.start_year + i] = arr[i]
    assert actual[2013] == 40400
    assert actual[2014] == 41050
    e2015 = reform[2015]['_AMT_thd_MarriedS'][0]
    assert actual[2015] == e2015
    e2016 = ifactor[2015] * actual[2015]
    assert actual[2016] == e2016
    e2017 = reform[2017]['_AMT_thd_MarriedS'][0]
    assert actual[2017] == e2017
    e2018 = ifactor[2017] * actual[2017]
    assert actual[2018] == e2018
    e2019 = ifactor[2018] * actual[2018]
    assert actual[2019] == e2019
    e2020 = ifactor[2019] * actual[2019]
    assert actual[2020] == e2020
    e2021 = ifactor[2020] * actual[2020]
    assert actual[2021] == e2021
    e2022 = ifactor[2021] * actual[2021]
    assert actual[2022] == e2022


def check_eitc_c(ppo, reform, ifactor):
    """
    Compare actual and expected _EITC_c parameter values
    generated by the test_multi_year_reform() function above.
    """
    actual = {}
    arr = getattr(ppo, '_EITC_c')
    alen = len(arr[0])
    for i in range(0, ppo.num_years):
        actual[ppo.start_year + i] = arr[i]
    assert_allclose(actual[2013], [487, 3250, 5372, 6044],
                    atol=0.01, rtol=0.0)
    assert_allclose(actual[2014], [496, 3305, 5460, 6143],
                    atol=0.01, rtol=0.0)
    assert_allclose(actual[2015], [503, 3359, 5548, 6242],
                    atol=0.01, rtol=0.0)
    e2016 = reform[2016]['_EITC_c'][0]
    assert_allclose(actual[2016], e2016, atol=0.01, rtol=0.0)
    e2017 = [ifactor[2016] * actual[2016][j] for j in range(0, alen)]
    assert_allclose(actual[2017], e2017, atol=0.01, rtol=0.0)
    e2018 = [ifactor[2017] * actual[2017][j] for j in range(0, alen)]
    assert np.allclose(actual[2018], e2018, atol=0.01, rtol=0.0)
    e2019 = reform[2019]['_EITC_c'][0]
    assert_allclose(actual[2019], e2019, atol=0.01, rtol=0.0)
    e2020 = [ifactor[2019] * actual[2019][j] for j in range(0, alen)]
    assert_allclose(actual[2020], e2020, atol=0.01, rtol=0.0)
    e2021 = [ifactor[2020] * actual[2020][j] for j in range(0, alen)]
    assert_allclose(actual[2021], e2021, atol=0.01, rtol=0.0)
    e2022 = [ifactor[2021] * actual[2021][j] for j in range(0, alen)]
    assert_allclose(actual[2022], e2022, atol=0.01, rtol=0.0)


def check_ii_em(ppo, reform, ifactor):
    """
    Compare actual and expected _II_em parameter values
    generated by the test_multi_year_reform() function above.
    """
    actual = {}
    arr = getattr(ppo, '_II_em')
    for i in range(0, ppo.num_years):
        actual[ppo.start_year + i] = arr[i]
    assert actual[2013] == 3900
    assert actual[2014] == 3950
    assert actual[2015] == 4000
    e2016 = reform[2016]['_II_em'][0]
    assert actual[2016] == e2016
    e2017 = ifactor[2016] * actual[2016]
    assert actual[2017] == e2017
    e2018 = ifactor[2017] * actual[2017]
    assert actual[2018] == e2018
    e2019 = reform[2019]['_II_em'][0]
    assert actual[2019] == e2019
    e2020 = ifactor[2019] * actual[2019]
    assert actual[2020] == e2020
    e2021 = ifactor[2020] * actual[2020]
    assert actual[2021] == e2021
    e2022 = ifactor[2021] * actual[2021]
    assert actual[2022] == e2022


def check_ss_earnings_c(ppo, reform, wfactor):
    """
    Compare actual and expected _SS_Earnings_c parameter values
    generated by the test_multi_year_reform() function above.
    """
    actual = {}
    arr = getattr(ppo, '_SS_Earnings_c')
    for i in range(0, ppo.num_years):
        actual[ppo.start_year + i] = arr[i]
    assert actual[2013] == 113700
    assert actual[2014] == 117000
    assert actual[2015] == 118500
    e2016 = reform[2016]['_SS_Earnings_c'][0]
    assert actual[2016] == e2016
    e2017 = reform[2017]['_SS_Earnings_c'][0]
    assert actual[2017] == e2017
    e2018 = actual[2017]  # no indexing after 2017
    assert actual[2018] == e2018
    e2019 = reform[2019]['_SS_Earnings_c'][0]
    assert actual[2019] == e2019
    e2020 = wfactor[2019] * actual[2019]  # indexing after 2019
    assert actual[2020] == e2020
    e2021 = wfactor[2020] * actual[2020]
    assert actual[2021] == e2021
    e2022 = wfactor[2021] * actual[2021]
    assert actual[2022] == e2022


def test_create_parameters_from_file(policyfile):
    with open(policyfile.name) as pfile:
        policy = json.load(pfile)
    ppo = Policy(parameter_dict=policy)
    irates = Policy.default_inflation_rates()
    inf_rates = [irates[ppo.start_year + i] for i in range(0, ppo.num_years)]
    assert_allclose(ppo._almdep,
                    Policy.expand_array(np.array([7150, 7250, 7400]),
                                        inflate=True,
                                        inflation_rates=inf_rates,
                                        num_years=ppo.num_years),
                    atol=0.01, rtol=0.0)
    assert_allclose(ppo._almsep,
                    Policy.expand_array(np.array([40400, 41050]),
                                        inflate=True,
                                        inflation_rates=inf_rates,
                                        num_years=ppo.num_years),
                    atol=0.01, rtol=0.0)
    assert_allclose(ppo._rt5,
                    Policy.expand_array(np.array([0.33]),
                                        inflate=False,
                                        inflation_rates=inf_rates,
                                        num_years=ppo.num_years),
                    atol=0.01, rtol=0.0)
    assert_allclose(ppo._rt7,
                    Policy.expand_array(np.array([0.396]),
                                        inflate=False,
                                        inflation_rates=inf_rates,
                                        num_years=ppo.num_years),
                    atol=0.01, rtol=0.0)


def test_parameters_get_default():
    paramdata = Policy.default_data()
    assert paramdata['_CDCC_ps'] == [15000]


def test_implement_reform_Policy_raises_on_no_year():
    reform = {'_STD_Aged': [[1400, 1200]]}
    ppo = Policy()
    with pytest.raises(ValueError):
        ppo.implement_reform(reform)


def test_Policy_reform_in_start_year():
    ppo = Policy(start_year=2013)
    reform = {2013: {'_STD_Aged': [[1400, 1100, 1100, 1400, 1400, 1199]]}}
    ppo.implement_reform(reform)
    assert_allclose(ppo.STD_Aged,
                    np.array([1400, 1100, 1100, 1400, 1400, 1199]),
                    atol=0.01, rtol=0.0)


def test_implement_reform_Policy_raises_on_future_year():
    ppo = Policy(start_year=2013)
    reform = {2010: {'_STD_Aged': [[1400, 1100, 1100, 1400, 1400, 1199]]}}
    with pytest.raises(ValueError):
        ppo.implement_reform(reform)


def test_Policy_reform_with_default_cpi_flags():
    ppo = Policy(start_year=2013)
    reform = {2015: {'_II_em': [4300]}}
    ppo.implement_reform(reform)
    # '_II_em' has a default cpi_flag of True, so
    # in 2016 its value should be greater than 4300
    ppo.set_year(2016)
    assert ppo.II_em > 4300


def test_Policy_reform_after_start_year():
    ppo = Policy(start_year=2013)
    reform = {2015: {'_STD_Aged': [[1400, 1100, 1100, 1400, 1400, 1199]]}}
    ppo.implement_reform(reform)
    ppo.set_year(2015)
    assert_allclose(ppo.STD_Aged,
                    np.array([1400, 1100, 1100, 1400, 1400, 1199]),
                    atol=0.01, rtol=0.0)


def test_Policy_reform_makes_no_changes_before_year():
    ppo = Policy(start_year=2013)
    reform = {2015: {'_II_em': [4400], '_II_em_cpi': True}}
    ppo.implement_reform(reform)
    ppo.set_year(2015)
    assert_allclose(ppo._II_em[:3], np.array([3900, 3950, 4400]),
                    atol=0.01, rtol=0.0)
    assert ppo.II_em == 4400


def test_parameters_get_default_start_year():
    paramdata = Policy.default_data(metadata=True, start_year=2015)
    # 1D data, has 2015 values
    meta_II_em = paramdata['_II_em']
    assert meta_II_em['start_year'] == 2015
    assert meta_II_em['row_label'] == ['2015', '2016']
    assert meta_II_em['value'] == [4000, 4050]
    # 2D data, has 2015 values
    meta_std_aged = paramdata['_STD_Aged']
    assert meta_std_aged['start_year'] == 2015
    assert meta_std_aged['row_label'] == ['2015', '2016']
    assert meta_std_aged['value'] == [[1550, 1250, 1250, 1550, 1550, 1250],
                                      [1550, 1250, 1250, 1550, 1550, 1250]]
    # 1D data, doesn't have 2015 values, is CPI inflated
    meta_amt_thd_marrieds = paramdata['_AMT_thd_MarriedS']
    assert meta_amt_thd_marrieds['start_year'] == 2015
    assert meta_amt_thd_marrieds['row_label'] == ['2015']
    # Take the 2014 parameter value and multiply by inflation for that year
    should_be = 41050 * (1.0 + Policy.default_inflation_rates()[2014])
    meta_amt_thd_marrieds['value'] == should_be
    # 1D data, doesn't have 2015 values, is not CPI inflated
    meta_kt_c_age = paramdata['_KT_c_Age']
    assert meta_kt_c_age['start_year'] == 2015
    assert meta_kt_c_age['row_label'] == ['2015']
    assert meta_kt_c_age['value'] == [24]


<<<<<<< HEAD
REFORM_CONTENTS = """
// Example of a reform file suitable for Policy read_json_reform_file function.
// This JSON file can contain any number of trailing //-style comments, which
// will be removed before the contents are converted from JSON to a dictionary.
// The primary keys are policy parameters and secondary keys are years.
// Both the primary and secondary key values must be enclosed in quotes (").
// Boolean variables are specified as true or false (no quotes; all lowercase).
{
    "param_code": {
        "ALD_Investment_ec_base_code": "e00300 + e00650 + p23250"
    },
    "_ALD_Investment_ec_base_code_active": {
        "2016": [true]
    },
    "_AMT_brk1": // top of first AMT tax bracket
    {"2015": [200000],
     "2017": [300000]
    },
    "_EITC_c": // maximum EITC amount by number of qualifying kids (0,1,2,3+)
    {"2016": [[ 900, 5000,  8000,  9000]],
     "2019": [[1200, 7000, 10000, 12000]]
    },
    "_II_em": // personal exemption amount (see indexing changes below)
    {"2016": [6000],
     "2018": [7500],
     "2020": [9000]
    },
    "_II_em_cpi": // personal exemption amount indexing status
    {"2016": false, // values in future years are same as this year value
     "2018": true   // values in future years indexed with this year as base
    },
    "_SS_Earnings_c": // social security (OASDI) maximum taxable earnings
    {"2016": [300000],
     "2018": [500000],
     "2020": [700000]
    },
    "_AMT_em_cpi": // AMT exemption amount indexing status
    {"2017": false, // values in future years are same as this year value
     "2020": true   // values in future years indexed with this year as base
    }
}
"""


@pytest.yield_fixture
def reform_file():
    """
    Temporary reform file for Policy read_json_reform_file function.
    """
    rfile = tempfile.NamedTemporaryFile(mode='a', delete=False)
    rfile.write(REFORM_CONTENTS)
    rfile.close()
    # must close and then yield for Windows platform
    yield rfile
    if os.path.isfile(rfile.name):
        try:
            os.remove(rfile.name)
        except OSError:
            pass  # sometimes we can't remove a generated temporary file


def test_prohibit_param_code(reform_file):
    Policy.PROHIBIT_PARAM_CODE = True
    with pytest.raises(ValueError):
        Policy.read_json_reform_file(reform_file.name)
    Policy.PROHIBIT_PARAM_CODE = False


@pytest.mark.parametrize("set_year", [False, True])
def test_read_json_reform_file_and_implement_reform(reform_file, set_year):
    """
    Test reading and translation of reform file into a reform dictionary
    that is then used to call implement_reform method.
    NOTE: implement_reform called when policy.current_year == policy.start_year
    """
    reform = Policy.read_json_reform_file(reform_file.name)
    policy = Policy()
    if set_year:
        policy.set_year(2015)
    policy.implement_reform(reform)
    syr = policy.start_year
    amt_brk1 = policy._AMT_brk1
    assert amt_brk1[2015 - syr] == 200000
    assert amt_brk1[2016 - syr] > 200000
    assert amt_brk1[2017 - syr] == 300000
    assert amt_brk1[2018 - syr] > 300000
    ii_em = policy._II_em
    assert ii_em[2016 - syr] == 6000
    assert ii_em[2017 - syr] == 6000
    assert ii_em[2018 - syr] == 7500
    assert ii_em[2019 - syr] > 7500
    assert ii_em[2020 - syr] == 9000
    assert ii_em[2021 - syr] > 9000
    amt_em = policy._AMT_em
    assert amt_em[2016 - syr, 0] > amt_em[2015 - syr, 0]
    assert amt_em[2017 - syr, 0] > amt_em[2016 - syr, 0]
    assert amt_em[2018 - syr, 0] == amt_em[2017 - syr, 0]
    assert amt_em[2019 - syr, 0] == amt_em[2017 - syr, 0]
    assert amt_em[2020 - syr, 0] == amt_em[2017 - syr, 0]
    assert amt_em[2021 - syr, 0] > amt_em[2020 - syr, 0]
    assert amt_em[2022 - syr, 0] > amt_em[2021 - syr, 0]
    add4aged = policy._ID_Medical_frt_add4aged
    assert add4aged[2015 - syr] == -0.025
    assert add4aged[2016 - syr] == -0.025
    assert add4aged[2017 - syr] == 0.0
    assert add4aged[2022 - syr] == 0.0


=======
>>>>>>> 371ed5e4
def test_pop_the_cap_reform():
    """
    Test eliminating the maximum taxable earnings (MTE)
    used in the calculation of the OASDI payroll tax.
    """
    # clarify start year and create Policy parameters object
    syr = 2013
    ppo = Policy(start_year=syr)
    # confirm that MTE has current-law values in 2015 and 2016
    mte = ppo._SS_Earnings_c
    assert mte[2015 - syr] == 118500
    assert mte[2016 - syr] == 118500
    # specify a "pop the cap" reform that eliminates MTE cap in 2016
    reform = {2016: {'_SS_Earnings_c': [float('inf')]}}
    ppo.implement_reform(reform)
    assert mte[2015 - syr] == 118500
    assert mte[2016 - syr] == float('inf')
    assert mte[ppo.end_year - syr] == float('inf')


def test_order_of_cpi_and_level_reforms():
    """
    Test that the order of the two reform provisions for the same parameter
    make no difference to the post-reform policy parameter values.
    """
    # specify two reforms that raises the MTE and stops its indexing in 2015
    reform = [{2015: {'_SS_Earnings_c': [500000],
                      '_SS_Earnings_c_cpi': False}},
              # now reverse the order of the two reform provisions
              {2015: {'_SS_Earnings_c_cpi': False,
                      '_SS_Earnings_c': [500000]}}]
    # specify two Policy objects
    syr = 2013
    ppo = [Policy(start_year=syr), Policy(start_year=syr)]
    # apply reforms to corresponding Policy object and check post-reform values
    for ref in range(len(reform)):
        # confirm pre-reform MTE values in 2014-17
        mte = ppo[ref]._SS_Earnings_c
        assert mte[2014 - syr] == 117000
        assert mte[2015 - syr] == 118500
        assert mte[2016 - syr] == 118500
        assert mte[2017 - syr] < 500000
        # implement reform in 2015
        ppo[ref].implement_reform(reform[ref])
        # confirm post-reform MTE values in 2014-17
        mte = ppo[ref]._SS_Earnings_c
        assert mte[2014 - syr] == 117000
        assert mte[2015 - syr] == 500000
        assert mte[2016 - syr] == 500000
        assert mte[2017 - syr] == 500000


def test_misspecified_reforms():
    """
    Demonstrate pitfalls of careless specification of policy reforms.
    """
    # specify apparently the same reform in two different ways, forgetting
    # that Python dictionaries have unique keys
    reform1 = {2016: {'_SS_Earnings_c': [500000],
                      '_II_em': [9000]}}
    reform2 = {2016: {'_SS_Earnings_c': [500000]},
               2016: {'_II_em': [9000]}}
    # these two reform dictionaries are not the same: the second
    # 2016 key:value pair in reform2 (2016:{'_II_em...}) overwrites and
    # replaces the first 2016 key:value pair in reform2 (2016:{'_SS_E...})
    assert not reform1 == reform2


<<<<<<< HEAD
@pytest.yield_fixture
def badreformfile():
    # specify JSON text for policy reform
    txt = """{ // example of incorrect JSON because 'x' must be "x"
               'x': {"2014": [4000]}
             }"""
    f = tempfile.NamedTemporaryFile(mode='a', delete=False)
    f.write(txt + '\n')
    f.close()
    # Must close and then yield for Windows platform
    yield f
    os.remove(f.name)


def test_read_bad_json_reform_file(badreformfile):
    with pytest.raises(ValueError):
        Policy.read_json_reform_file(badreformfile.name)


def test_convert_reform_dictionary():
    with pytest.raises(ValueError):
        Policy.convert_reform_dictionary({2013: {'2013': [40000]}})
    with pytest.raises(ValueError):
        Policy.convert_reform_dictionary({'_II_em': {2013: [40000]}})


def test_reform_pkey_year():
    with pytest.raises(ValueError):
        Policy._reform_pkey_year({4567: {2013: [40000]}})
    with pytest.raises(ValueError):
        Policy._reform_pkey_year({'_II_em': 40000})
    with pytest.raises(ValueError):
        Policy._reform_pkey_year({'_II_em': {'2013': [40000]}})


=======
>>>>>>> 371ed5e4
def test_current_law_version():
    syr = 2013
    nyrs = 8
    irate = 0.08
    irates = {(syr + i): irate for i in range(0, nyrs)}
    wrate = 0.10
    wrates = {(syr + i): wrate for i in range(0, nyrs)}
    pol = Policy(start_year=syr, num_years=nyrs,
                 inflation_rates=irates, wage_growth_rates=wrates)
    mte = pol._SS_Earnings_c
    clp_mte_2015 = mte[2015 - syr]
    clp_mte_2016 = mte[2016 - syr]
    reform = {2016: {'_SS_Earnings_c': [500000]}}
    pol.implement_reform(reform)
    mte = pol._SS_Earnings_c
    ref_mte_2015 = mte[2015 - syr]
    ref_mte_2016 = mte[2016 - syr]
    clv = pol.current_law_version()
    mte = clv._SS_Earnings_c
    clv_mte_2015 = mte[2015 - syr]
    clv_mte_2016 = mte[2016 - syr]
    assert clp_mte_2015 == ref_mte_2015 == clv_mte_2015
    assert clp_mte_2016 != ref_mte_2016
    assert clp_mte_2016 == clv_mte_2016


def test_scan_param_code():
    """
    Test scan_param_code function.
    """
    with pytest.raises(ValueError):
        Policy.scan_param_code('__builtins__')
    with pytest.raises(ValueError):
        Policy.scan_param_code('lambda x: x**2')
    with pytest.raises(ValueError):
        Policy.scan_param_code('[x*x for x in range(9)]')
    with pytest.raises(ValueError):
        Policy.scan_param_code('9999**99999999')<|MERGE_RESOLUTION|>--- conflicted
+++ resolved
@@ -5,7 +5,7 @@
 import numpy as np
 from numpy.testing import assert_allclose
 import pytest
-from taxcalc import Policy
+from taxcalc import Policy, Calculator
 
 
 @pytest.yield_fixture
@@ -500,15 +500,15 @@
     assert meta_kt_c_age['value'] == [24]
 
 
-<<<<<<< HEAD
 REFORM_CONTENTS = """
-// Example of a reform file suitable for Policy read_json_reform_file function.
+// Example of a reform file suitable for Calculator read_json_reform_file().
 // This JSON file can contain any number of trailing //-style comments, which
 // will be removed before the contents are converted from JSON to a dictionary.
 // The primary keys are policy parameters and secondary keys are years.
 // Both the primary and secondary key values must be enclosed in quotes (").
 // Boolean variables are specified as true or false (no quotes; all lowercase).
 {
+"policy": {
     "param_code": {
         "ALD_Investment_ec_base_code": "e00300 + e00650 + p23250"
     },
@@ -541,6 +541,13 @@
     {"2017": false, // values in future years are same as this year value
      "2020": true   // values in future years indexed with this year as base
     }
+},
+"behavior": {
+},
+"growth": {
+},
+"consumption": {
+}
 }
 """
 
@@ -548,7 +555,7 @@
 @pytest.yield_fixture
 def reform_file():
     """
-    Temporary reform file for Policy read_json_reform_file function.
+    Temporary reform file for Calculator read_json_reform_file function.
     """
     rfile = tempfile.NamedTemporaryFile(mode='a', delete=False)
     rfile.write(REFORM_CONTENTS)
@@ -565,7 +572,7 @@
 def test_prohibit_param_code(reform_file):
     Policy.PROHIBIT_PARAM_CODE = True
     with pytest.raises(ValueError):
-        Policy.read_json_reform_file(reform_file.name)
+        Calculator.read_json_reform_file(reform_file.name)
     Policy.PROHIBIT_PARAM_CODE = False
 
 
@@ -576,7 +583,7 @@
     that is then used to call implement_reform method.
     NOTE: implement_reform called when policy.current_year == policy.start_year
     """
-    reform = Policy.read_json_reform_file(reform_file.name)
+    reform, rb, rg, rc = Calculator.read_json_reform_file(reform_file.name)
     policy = Policy()
     if set_year:
         policy.set_year(2015)
@@ -609,8 +616,6 @@
     assert add4aged[2022 - syr] == 0.0
 
 
-=======
->>>>>>> 371ed5e4
 def test_pop_the_cap_reform():
     """
     Test eliminating the maximum taxable earnings (MTE)
@@ -679,44 +684,6 @@
     assert not reform1 == reform2
 
 
-<<<<<<< HEAD
-@pytest.yield_fixture
-def badreformfile():
-    # specify JSON text for policy reform
-    txt = """{ // example of incorrect JSON because 'x' must be "x"
-               'x': {"2014": [4000]}
-             }"""
-    f = tempfile.NamedTemporaryFile(mode='a', delete=False)
-    f.write(txt + '\n')
-    f.close()
-    # Must close and then yield for Windows platform
-    yield f
-    os.remove(f.name)
-
-
-def test_read_bad_json_reform_file(badreformfile):
-    with pytest.raises(ValueError):
-        Policy.read_json_reform_file(badreformfile.name)
-
-
-def test_convert_reform_dictionary():
-    with pytest.raises(ValueError):
-        Policy.convert_reform_dictionary({2013: {'2013': [40000]}})
-    with pytest.raises(ValueError):
-        Policy.convert_reform_dictionary({'_II_em': {2013: [40000]}})
-
-
-def test_reform_pkey_year():
-    with pytest.raises(ValueError):
-        Policy._reform_pkey_year({4567: {2013: [40000]}})
-    with pytest.raises(ValueError):
-        Policy._reform_pkey_year({'_II_em': 40000})
-    with pytest.raises(ValueError):
-        Policy._reform_pkey_year({'_II_em': {'2013': [40000]}})
-
-
-=======
->>>>>>> 371ed5e4
 def test_current_law_version():
     syr = 2013
     nyrs = 8
