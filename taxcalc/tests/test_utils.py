"""
Tests of Tax-Calculator utility functions.
"""
# CODING-STYLE CHECKS:
# pycodestyle test_utils.py
# pylint --disable=locally-disabled test_utils.py
#
# pylint: disable=missing-docstring

import os
import math
import random
import numpy as np
import pandas as pd
import pytest
# pylint: disable=import-error
from taxcalc import Policy, Records, Calculator
from taxcalc.utils import (DIST_VARIABLES,
                           DIST_TABLE_COLUMNS, DIST_TABLE_LABELS,
                           DIFF_VARIABLES,
                           DIFF_TABLE_COLUMNS, DIFF_TABLE_LABELS,
                           SOI_AGI_BINS,
                           create_difference_table,
                           weighted_sum, weighted_mean,
                           wage_weighted, agi_weighted,
                           expanded_income_weighted,
                           add_income_table_row_variable,
                           add_quantile_table_row_variable,
                           mtr_graph_data, atr_graph_data,
                           xtr_graph_plot, write_graph_file,
                           read_egg_csv, read_egg_json, delete_file,
                           bootstrap_se_ci,
                           certainty_equivalent,
                           ce_aftertax_expanded_income)


DATA = [[1.0, 2, 'a'],
        [-1.0, 4, 'a'],
        [3.0, 6, 'a'],
        [2.0, 4, 'b'],
        [3.0, 6, 'b']]

WEIGHT_DATA = [[1.0, 2.0, 10.0],
               [2.0, 4.0, 20.0],
               [3.0, 6.0, 30.0]]

DATA_FLOAT = [[1.0, 2, 'a'],
              [-1.0, 4, 'a'],
              [0.0000000001, 3, 'a'],
              [-0.0000000001, 1, 'a'],
              [3.0, 6, 'a'],
              [2.0, 4, 'b'],
              [0.0000000001, 3, 'b'],
              [-0.0000000001, 1, 'b'],
              [3.0, 6, 'b']]


def test_validity_of_name_lists():
    assert len(DIST_TABLE_COLUMNS) == len(DIST_TABLE_LABELS)
    records_varinfo = Records(data=None)
    assert set(DIST_VARIABLES).issubset(records_varinfo.CALCULATED_VARS |
                                        {'s006', 'XTOT'})
    extra_vars_set = set(['count',
                          'count_StandardDed',
                          'count_ItemDed',
                          'count_AMT'])
    assert (set(DIST_TABLE_COLUMNS) - set(DIST_VARIABLES)) == extra_vars_set


def test_create_tables(cps_subsample):
    # pylint: disable=too-many-statements,too-many-branches
    # create a current-law Policy object and Calculator object calc1
    rec = Records.cps_constructor(data=cps_subsample)
    pol = Policy()
    calc1 = Calculator(policy=pol, records=rec)
    calc1.calc_all()
    # create a policy-reform Policy object and Calculator object calc2
    reform = {'II_rt1': {2013: 0.15}}
    pol.implement_reform(reform)
    calc2 = Calculator(policy=pol, records=rec)
    calc2.calc_all()

    test_failure = False

    # test creating various difference tables

    diff = create_difference_table(calc1.dataframe(DIFF_VARIABLES),
                                   calc2.dataframe(DIFF_VARIABLES),
                                   'standard_income_bins', 'combined')
    assert isinstance(diff, pd.DataFrame)
    tabcol = 'pc_aftertaxinc'
    expected = [0.0,
                np.nan,
                -0.1,
                -0.5,
                -0.7,
                -0.7,
                -0.8,
                -0.7,
                -0.7,
                -0.7,
                -0.3,
                -0.1,
                -0.0,
                -0.6]
    if not np.allclose(diff[tabcol].values.astype('float'), expected,
                       atol=0.1, rtol=0.0, equal_nan=True):
        test_failure = True
        print('diff xbin', tabcol)
        for val in diff[tabcol].values:
            print('{:.1f},'.format(val))

    diff = create_difference_table(calc1.dataframe(DIFF_VARIABLES),
                                   calc2.dataframe(DIFF_VARIABLES),
                                   'weighted_deciles', 'combined')
    assert isinstance(diff, pd.DataFrame)
    tabcol = 'tot_change'
    expected = [0.0,
                0.0,
                0.0,
                0.6,
                2.7,
                3.4,
                4.2,
                5.8,
                6.3,
                8.1,
<<<<<<< HEAD
                11.5,
                12.7,
                55.2,
                7.2,
                4.7,
                0.8]
    if not np.allclose(diff[tabcol].values, expected,
=======
                10.6,
                10.3,
                53.0,
                6.2,
                3.5,
                0.6]
    if not np.allclose(diff[tabcol].values.astype('float'), expected,
>>>>>>> be348786
                       atol=0.1, rtol=0.0):
        test_failure = True
        print('diff xdec', tabcol)
        for val in diff[tabcol].values:
            print('{:.1f},'.format(val))

    tabcol = 'share_of_change'
    expected = [0.0,
                0.0,
                0.0,
                1.0,
                4.9,
                6.1,
                7.6,
                10.5,
                11.4,
                14.7,
                20.7,
                23.0,
                100.0,
<<<<<<< HEAD
                13.0,
                8.5,
                1.5]
    if not np.allclose(diff[tabcol].values, expected,
=======
                11.7,
                6.6,
                1.1]
    if not np.allclose(diff[tabcol].values.astype('float'), expected,
>>>>>>> be348786
                       atol=0.1, rtol=0.0):
        test_failure = True
        print('diff xdec', tabcol)
        for val in diff[tabcol].values:
            print('{:.1f},'.format(val))

    tabcol = 'pc_aftertaxinc'
    expected = [np.nan,
                0.0,
                -0.0,
                -0.3,
                -0.8,
                -0.7,
                -0.7,
                -0.8,
                -0.7,
                -0.7,
                -0.7,
                -0.3,
                -0.6,
                -0.7,
                -0.4,
                -0.1]
    if not np.allclose(diff[tabcol].values.astype('float'), expected,
                       atol=0.1, rtol=0.0, equal_nan=True):
        test_failure = True
        print('diff xdec', tabcol)
        for val in diff[tabcol].values:
            print('{:.1f},'.format(val))

    # test creating various distribution tables

    dist, _ = calc2.distribution_tables(None, 'weighted_deciles')
    assert isinstance(dist, pd.DataFrame)
    tabcol = 'iitax'
    expected = [0.0,
                0.0,
<<<<<<< HEAD
                -0.2,
                -3.5,
                -5.8,
                9.0,
                16.6,
                28.6,
                30.3,
                70.2,
                153.0,
                893.7,
                1191.8,
                145.6,
                269.7,
                478.4]
    if not np.allclose(dist[tabcol].values, expected,
=======
                -1.8,
                2.0,
                5.0,
                6.7,
                18.0,
                26.1,
                35.2,
                82.7,
                148.8,
                734.1,
                1056.9,
                152.4,
                234.7,
                347.1]
    if not np.allclose(dist[tabcol].values.astype('float'), expected,
>>>>>>> be348786
                       atol=0.1, rtol=0.0):
        test_failure = True
        print('dist xdec', tabcol)
        for val in dist[tabcol].values:
            print('{:.1f},'.format(val))

    tabcol = 'count_ItemDed'
    expected = [0.0,
                0.0,
                0.0,
                1.0,
                2.9,
                4.2,
                4.5,
                6.0,
                6.0,
                7.5,
                11.3,
                15.6,
                59.0,
                6.7,
                7.2,
                1.8]
    if not np.allclose(dist[tabcol].tolist(), expected,
                       atol=0.1, rtol=0.0):
        test_failure = True
        print('dist xdec', tabcol)
        for val in dist[tabcol].values:
            print('{:.1f},'.format(val))

    tabcol = 'expanded_income'
    expected = [0.0,
                -1.4,
                28.1,
                201.5,
                377.6,
                536.2,
                662.2,
                841.1,
                1053.0,
                1400.7,
                1923.1,
                4956.7,
                11978.6,
                1374.6,
                1743.5,
                1838.6]
    if not np.allclose(dist[tabcol].tolist(), expected,
                       atol=0.1, rtol=0.0):
        test_failure = True
        print('dist xdec', tabcol)
        for val in dist[tabcol].values:
            print('{:.1f},'.format(val))

    tabcol = 'aftertax_income'
    expected = [0.0,
                -1.4,
                26.3,
                187.5,
                353.1,
                483.4,
                596.6,
                743.0,
                934.6,
                1221.8,
                1579.5,
                3721.8,
                9846.3,
                1096.0,
                1317.8,
                1308.0]
    if not np.allclose(dist[tabcol].tolist(), expected,
                       atol=0.1, rtol=0.0):
        test_failure = True
        print('dist xdec', tabcol)
        for val in dist[tabcol].values:
            print('{:.1f},'.format(val))

    dist, _ = calc2.distribution_tables(None, 'standard_income_bins')
    assert isinstance(dist, pd.DataFrame)
    tabcol = 'iitax'
    expected = [0.0,
                0.0,
<<<<<<< HEAD
                -1.2,
                -7.0,
                0.2,
                23.4,
                26.9,
                52.7,
                95.5,
                305.5,
                321.1,
                58.6,
                316.2,
                1191.8]
    if not np.allclose(dist[tabcol], expected,
=======
                -0.5,
                -0.1,
                3.4,
                9.3,
                18.5,
                54.6,
                89.3,
                298.0,
                290.2,
                99.5,
                194.9,
                1056.9]
    if not np.allclose(dist[tabcol].values.astype('float'), expected,
>>>>>>> be348786
                       atol=0.1, rtol=0.0):
        test_failure = True
        print('dist xbin', tabcol)
        for val in dist[tabcol].values:
            print('{:.1f},'.format(val))

    tabcol = 'count_ItemDed'
    expected = [0.0,
                0.0,
                0.2,
                2.1,
                3.5,
                6.4,
                5.8,
                9.9,
                7.8,
                16.4,
                6.5,
                0.4,
                0.1,
                59.0]
    if not np.allclose(dist[tabcol].tolist(), expected,
                       atol=0.1, rtol=0.0):
        test_failure = True
        print('dist xbin', tabcol)
        for val in dist[tabcol].values:
            print('{:.1f},'.format(val))

    if test_failure:
        assert 1 == 2


def test_diff_count_precision():
    """
    Estimate bootstrap standard error and confidence interval for count
    statistics ('tax_cut' and 'tax_inc') in difference table generated
    using puf.csv input data taking no account of tbi privacy fuzzing and
    assuming all filing units in each bin have the same weight.  These
    assumptions imply that the estimates produced here are likely to
    over-estimate the precision of the count statistics.

    Background information on unweighted number of filing units by bin:

    DECILE BINS:
    0   16268
    1   14897
    2   13620
    3   15760
    4   16426
    5   18070
    6   18348
    7   19352
    8   21051
    9   61733 <--- largest unweighted bin count
    A  215525

    STANDARD BINS:
    0    7081 <--- negative income bin was dropped in TaxBrain display
    1   19355
    2   22722
    3   20098
    4   17088
    5   14515
    6   24760
    7   15875
    8   25225
    9   15123
    10  10570 <--- smallest unweighted bin count
    11  23113 <--- second largest unweighted WEBAPP bin count
    A  215525

    Background information on Trump2017.json reform used in TaxBrain run 16649:

    STANDARD bin 10 ($500-1000 thousand) has weighted count of 1179 thousand;
                    weighted count of units with tax increase is 32 thousand.

    So, the mean weight for all units in STANDARD bin 10 is 111.5421 and the
    unweighted number with a tax increase is 287 assuming all units in that
    bin have the same weight.  (Note that 287 * 111.5421 is about 32,012.58,
    which rounds to the 32 thousand shown in the TaxBrain difference table.)

    STANDARD bin 11 ($1000+ thousand) has weighted count of 636 thousand;
                    weighted count of units with tax increase is 27 thousand.

    So, the mean weight for all units in STANDARD bin 11 is about 27.517 and
    the unweighted number with a tax increase is 981 assuming all units in
    that bin have the same weight.  (Note that 981 * 27.517 is about 26,994.18,
    which rounds to the 27 thousand shown in the TaxBrain difference table.)
    """
    dump = False  # setting to True implies results printed and test fails
    seed = 123456789
    bs_samples = 1000
    alpha = 0.025  # implies 95% confidence interval
    # compute stderr and confidence interval for STANDARD bin 10 increase count
    data_list = [111.5421] * 287 + [0.0] * (10570 - 287)
    assert len(data_list) == 10570
    data = np.array(data_list)
    assert (data > 0).sum() == 287
    data_estimate = np.sum(data) * 1e-3
    assert abs((data_estimate / 32) - 1) < 0.0005
    bsd = bootstrap_se_ci(data, seed, bs_samples, np.sum, alpha)
    stderr = bsd['se'] * 1e-3
    cilo = bsd['cilo'] * 1e-3
    cihi = bsd['cihi'] * 1e-3
    if dump:
        res = '{}EST={:.1f} B={} alpha={:.3f} se={:.2f} ci=[ {:.2f} , {:.2f} ]'
        print(
            res.format('STANDARD-BIN10: ',
                       data_estimate, bs_samples, alpha, stderr, cilo, cihi)
        )
    assert abs((stderr / 1.90) - 1) < 0.0008
    # NOTE: a se of 1.90 thousand implies that when comparing the difference
    #       in the weighted number of filing units in STANDARD bin 10 with a
    #       tax increase, the difference statistic has a bigger se (because
    #       the variance of the difference is the sum of the variances of the
    #       two point estimates).  So, in STANDARD bin 10 if the point
    #       estimates both had se = 1.90, then the difference in the point
    #       estimates has has a se = 2.687.  This means that the difference
    #       would have to be over 5 thousand in order for there to be high
    #       confidence that the difference was different from zero in a
    #       statistically significant manner.
    #       Or put a different way, a difference of 1 thousand cannot be
    #       accurately detected while a difference of 10 thousand can be
    #       accurately detected.
    assert abs((cilo / 28.33) - 1) < 0.0012
    assert abs((cihi / 35.81) - 1) < 0.0012
    # compute stderr and confidence interval for STANDARD bin 11 increase count
    data_list = [27.517] * 981 + [0.0] * (23113 - 981)
    assert len(data_list) == 23113
    data = np.array(data_list)
    assert (data > 0).sum() == 981
    data_estimate = np.sum(data) * 1e-3
    assert abs((data_estimate / 27) - 1) < 0.0005
    bsd = bootstrap_se_ci(data, seed, bs_samples, np.sum, alpha)
    stderr = bsd['se'] * 1e-3
    cilo = bsd['cilo'] * 1e-3
    cihi = bsd['cihi'] * 1e-3
    if dump:
        res = '{}EST={:.1f} B={} alpha={:.3f} se={:.2f} ci=[ {:.2f} , {:.2f} ]'
        print(
            res.format('STANDARD-BIN11: ',
                       data_estimate, bs_samples, alpha, stderr, cilo, cihi)
        )
    assert abs((stderr / 0.85) - 1) < 0.0040
    # NOTE: a se of 0.85 thousand implies that when comparing the difference
    #       in the weighted number of filing units in STANDARD bin 11 with a
    #       tax increase, the difference statistic has a bigger se (because
    #       the variance of the difference is the sum of the variances of the
    #       two point estimates).  So, in STANDARD bin 11 if point estimates
    #       both had se = 0.85, then the difference in the point estimates has
    #       has a se = 1.20.  This means that the difference would have to be
    #       over 2.5 thousand in order for there to be high confidence that the
    #       difference was different from zero in a statistically significant
    #       manner.
    #       Or put a different way, a difference of 1 thousand cannot be
    #       accurately detected while a difference of 10 thousand can be
    #       accurately detected.
    assert abs((cilo / 25.37) - 1) < 0.0012
    assert abs((cihi / 28.65) - 1) < 0.0012
    # fail if doing dump
    assert not dump


def test_weighted_mean():
    dfx = pd.DataFrame(data=DATA, columns=['tax_diff', 's006', 'label'])
    grouped = dfx.groupby('label')
    diffs = grouped.apply(weighted_mean, 'tax_diff')
    exp = pd.Series(data=[16.0 / 12.0, 26.0 / 10.0], index=['a', 'b'])
    exp.index.name = 'label'
    pd.testing.assert_series_equal(exp, diffs)


def test_wage_weighted():
    dfx = pd.DataFrame(data=WEIGHT_DATA, columns=['var', 's006', 'e00200'])
    wvar = wage_weighted(dfx, 'var')
    assert round(wvar, 4) == 2.5714


def test_agi_weighted():
    dfx = pd.DataFrame(data=WEIGHT_DATA, columns=['var', 's006', 'c00100'])
    wvar = agi_weighted(dfx, 'var')
    assert round(wvar, 4) == 2.5714


def test_expanded_income_weighted():
    dfx = pd.DataFrame(data=WEIGHT_DATA,
                       columns=['var', 's006', 'expanded_income'])
    wvar = expanded_income_weighted(dfx, 'var')
    assert round(wvar, 4) == 2.5714


def test_weighted_sum():
    dfx = pd.DataFrame(data=DATA, columns=['tax_diff', 's006', 'label'])
    grouped = dfx.groupby('label')
    diffs = grouped.apply(weighted_sum, 'tax_diff')
    exp = pd.Series(data=[16.0, 26.0], index=['a', 'b'])
    exp.index.name = 'label'
    pd.testing.assert_series_equal(exp, diffs)


EPSILON = 1e-5


def test_add_income_trow_var():
    dta = np.arange(1, 1e6, 5000)
    vdf = pd.DataFrame(data=dta, columns=['expanded_income'])
    vdf = add_income_table_row_variable(vdf, 'expanded_income', SOI_AGI_BINS)
    gdf = vdf.groupby('table_row')
    idx = 1
    for name, _ in gdf:
        assert name.closed == 'left'
        assert abs(name.right - SOI_AGI_BINS[idx]) < EPSILON
        idx += 1


def test_add_quantile_trow_var():
    dfx = pd.DataFrame(data=DATA, columns=['expanded_income', 's006', 'label'])
    dfb = add_quantile_table_row_variable(dfx, 'expanded_income',
                                          100, decile_details=False,
                                          weight_by_income_measure=False)
    bin_labels = dfb['table_row'].unique()
    default_labels = set(range(1, 101))
    for lab in bin_labels:
        assert lab in default_labels
    dfb = add_quantile_table_row_variable(dfx, 'expanded_income',
                                          100, decile_details=False)
    assert 'table_row' in dfb
    with pytest.raises(ValueError):
        dfb = add_quantile_table_row_variable(dfx, 'expanded_income',
                                              100, decile_details=True)


def test_dist_table_sum_row(cps_subsample):
    rec = Records.cps_constructor(data=cps_subsample)
    calc = Calculator(policy=Policy(), records=rec)
    calc.calc_all()
    # create three distribution tables and compare the ALL row contents
    tb1, _ = calc.distribution_tables(None, 'standard_income_bins')
    tb2, _ = calc.distribution_tables(None, 'soi_agi_bins')
    tb3, _ = calc.distribution_tables(None, 'weighted_deciles')
    tb4, _ = calc.distribution_tables(None, 'weighted_deciles',
                                      pop_quantiles=True)
    assert np.allclose(tb1.loc['ALL'].values.astype('float'),
                       tb2.loc['ALL'].values.astype('float'))
    assert np.allclose(tb1.loc['ALL'].values.astype('float'),
                       tb3.loc['ALL'].values.astype('float'))
    # make sure population count is larger than filing-unit count
    assert tb4.at['ALL', 'count'] > tb1.at['ALL', 'count']
    # make sure population table has same ALL row values as filing-unit table
    for col in ['count', 'count_StandardDed', 'count_ItemDed', 'count_AMT']:
        tb4.at['ALL', col] = tb1.at['ALL', col]
    assert np.allclose(tb1.loc['ALL'].values.astype('float'),
                       tb4.loc['ALL'].values.astype('float'))
    # make sure population table has same ALL tax liabilities as diagnostic tbl
    dgt = calc.diagnostic_table(1)
    assert np.allclose([tb4.at['ALL', 'iitax'],
                        tb4.at['ALL', 'payrolltax']],
                       [dgt.at['Ind Income Tax ($b)', calc.current_year],
                        dgt.at['Payroll Taxes ($b)', calc.current_year]])


def test_diff_table_sum_row(cps_subsample):
    rec = Records.cps_constructor(data=cps_subsample)
    # create a current-law Policy object and Calculator calc1
    pol = Policy()
    calc1 = Calculator(policy=pol, records=rec)
    calc1.calc_all()
    # create a policy-reform Policy object and Calculator calc2
    reform = {'II_rt4': {2013: 0.56}}
    pol.implement_reform(reform)
    calc2 = Calculator(policy=pol, records=rec)
    calc2.calc_all()
    # create three difference tables and compare their content
    dv1 = calc1.dataframe(DIFF_VARIABLES)
    dv2 = calc2.dataframe(DIFF_VARIABLES)
    dt1 = create_difference_table(
        dv1, dv2, 'standard_income_bins', 'iitax')
    dt2 = create_difference_table(dv1, dv2, 'soi_agi_bins', 'iitax')
    dt3 = create_difference_table(
        dv1, dv2, 'weighted_deciles', 'iitax', pop_quantiles=False)
    dt4 = create_difference_table(
        dv1, dv2, 'weighted_deciles', 'iitax', pop_quantiles=True)
    assert np.allclose(dt1.loc['ALL'].values.astype('float'),
                       dt2.loc['ALL'].values.astype('float'))
    assert np.allclose(dt1.loc['ALL'].values.astype('float'),
                       dt3.loc['ALL'].values.astype('float'))
    # make sure population count is larger than filing-unit count
    assert dt4.at['ALL', 'count'] > dt1.at['ALL', 'count']


def test_mtr_graph_data(cps_subsample):
    recs = Records.cps_constructor(data=cps_subsample)
    calc = Calculator(policy=Policy(), records=recs)
    year = calc.current_year
    with pytest.raises(ValueError):
        mtr_graph_data(None, year, mars='bad',
                       income_measure='agi',
                       dollar_weighting=True)
    with pytest.raises(ValueError):
        mtr_graph_data(None, year, mars=0,
                       income_measure='expanded_income',
                       dollar_weighting=True)
    with pytest.raises(ValueError):
        mtr_graph_data(None, year, mars=list())
    with pytest.raises(ValueError):
        mtr_graph_data(None, year, mars='ALL', mtr_variable='e00200s')
    with pytest.raises(ValueError):
        mtr_graph_data(None, year, mtr_measure='badtax')
    with pytest.raises(ValueError):
        mtr_graph_data(None, year, income_measure='badincome')
    mtr = 0.20 * np.ones_like(cps_subsample['e00200'])
    vdf = calc.dataframe(['s006', 'MARS', 'e00200'])
    vdf['mtr1'] = mtr
    vdf['mtr2'] = mtr
    vdf = vdf[vdf['MARS'] == 1]
    gdata = mtr_graph_data(vdf, year, mars=1,
                           mtr_wrt_full_compen=True,
                           income_measure='wages',
                           dollar_weighting=True)
    assert isinstance(gdata, dict)


def test_atr_graph_data(cps_subsample):
    pol = Policy()
    rec = Records.cps_constructor(data=cps_subsample)
    calc = Calculator(policy=pol, records=rec)
    year = calc.current_year
    with pytest.raises(ValueError):
        atr_graph_data(None, year, mars='bad')
    with pytest.raises(ValueError):
        atr_graph_data(None, year, mars=0)
    with pytest.raises(ValueError):
        atr_graph_data(None, year, mars=list())
    with pytest.raises(ValueError):
        atr_graph_data(None, year, atr_measure='badtax')
    calc.calc_all()
    vdf = calc.dataframe(['s006', 'MARS', 'expanded_income'])
    tax = 0.20 * np.ones_like(vdf['expanded_income'])
    vdf['tax1'] = tax
    vdf['tax2'] = tax
    gdata = atr_graph_data(vdf, year, mars=1, atr_measure='combined')
    gdata = atr_graph_data(vdf, year, atr_measure='itax')
    gdata = atr_graph_data(vdf, year, atr_measure='ptax')
    assert isinstance(gdata, dict)


def test_xtr_graph_plot(cps_subsample):
    recs = Records.cps_constructor(data=cps_subsample)
    calc = Calculator(policy=Policy(), records=recs)
    mtr = 0.20 * np.ones_like(cps_subsample['e00200'])
    vdf = calc.dataframe(['s006', 'MARS', 'c00100'])
    vdf['mtr1'] = mtr
    vdf['mtr2'] = mtr
    gdata = mtr_graph_data(vdf, calc.current_year, mtr_measure='ptax',
                           income_measure='agi',
                           dollar_weighting=False)
    gplot = xtr_graph_plot(gdata)
    assert gplot
    vdf = calc.dataframe(['s006', 'expanded_income'])
    vdf['mtr1'] = mtr
    vdf['mtr2'] = mtr
    gdata = mtr_graph_data(vdf, calc.current_year, mtr_measure='itax',
                           alt_e00200p_text='Taxpayer Earnings',
                           income_measure='expanded_income',
                           dollar_weighting=False)
    assert isinstance(gdata, dict)


def temporary_filename(suffix=''):
    # Return string containing the temporary filename.
    return 'tmp{}{}'.format(random.randint(10000000, 99999999), suffix)


def test_write_graph_file(cps_subsample):
    recs = Records.cps_constructor(data=cps_subsample)
    calc = Calculator(policy=Policy(), records=recs)
    mtr = 0.20 * np.ones_like(cps_subsample['e00200'])
    vdf = calc.dataframe(['s006', 'e00200', 'c00100'])
    vdf['mtr1'] = mtr
    vdf['mtr2'] = mtr
    gdata = mtr_graph_data(vdf, calc.current_year, mtr_measure='ptax',
                           alt_e00200p_text='Taxpayer Earnings',
                           income_measure='agi',
                           dollar_weighting=False)
    gplot = xtr_graph_plot(gdata)
    assert gplot
    htmlfname = temporary_filename(suffix='.html')
    try:
        write_graph_file(gplot, htmlfname, 'title')
    except Exception:  # pylint: disable=broad-except
        if os.path.isfile(htmlfname):
            try:
                os.remove(htmlfname)
            except OSError:
                pass  # sometimes we can't remove a generated temporary file
        assert 'write_graph_file()_ok' == 'no'
    # if try was successful, try to remove the file
    if os.path.isfile(htmlfname):
        try:
            os.remove(htmlfname)
        except OSError:
            pass  # sometimes we can't remove a generated temporary file


def test_ce_aftertax_income(cps_subsample):
    # test certainty_equivalent() function with con>cmin
    con = 5000
    cmin = 1000
    assert con == round(certainty_equivalent(con, 0, cmin), 6)
    assert con > round(certainty_equivalent((math.log(con) - 0.1), 1, cmin), 6)
    # test certainty_equivalent() function with con<cmin
    con = 500
    cmin = 1000
    assert con == round(certainty_equivalent(con, 0, cmin), 6)
    # test with require_no_agg_tax_change equal to False
    rec = Records.cps_constructor(data=cps_subsample)
    cyr = 2020
    # specify calc1 and calc_all() for cyr
    pol = Policy()
    calc1 = Calculator(policy=pol, records=rec)
    calc1.advance_to_year(cyr)
    calc1.calc_all()
    # specify calc2 and calc_all() for cyr
    reform = {'II_em': {2019: 1000}}
    pol.implement_reform(reform)
    calc2 = Calculator(policy=pol, records=rec)
    calc2.advance_to_year(cyr)
    calc2.calc_all()
    df1 = calc1.dataframe(['s006', 'combined', 'expanded_income'])
    df2 = calc2.dataframe(['s006', 'combined', 'expanded_income'])
    cedict = ce_aftertax_expanded_income(df1, df2,
                                         require_no_agg_tax_change=False)
    assert isinstance(cedict, dict)
    np.allclose(cedict['ceeu1'], [55641, 27167, 5726, 2229, 1565],
                atol=0.5, rtol=0.0)
    np.allclose(cedict['ceeu2'], [54629, 26698, 5710, 2229, 1565],
                atol=0.5, rtol=0.0)
    # test with require_no_agg_tax_change equal to True
    with pytest.raises(ValueError):
        ce_aftertax_expanded_income(df1, df2, require_no_agg_tax_change=True)
    # test with require_no_agg_tax_change equal to False and custom_params
    params = {'crra_list': [0, 2], 'cmin_value': 2000}
    with pytest.raises(ValueError):
        ce_aftertax_expanded_income(df1, df2, require_no_agg_tax_change=True,
                                    custom_params=params)


def test_read_egg_csv():
    with pytest.raises(ValueError):
        read_egg_csv('bad_filename')


def test_read_egg_json():
    with pytest.raises(ValueError):
        read_egg_json('bad_filename')


def test_create_delete_temp_file():
    # test temporary_filename() and delete_file() functions
    fname = temporary_filename()
    with open(fname, 'w') as tmpfile:
        tmpfile.write('any content will do')
    assert os.path.isfile(fname) is True
    delete_file(fname)
    assert os.path.isfile(fname) is False


def test_bootstrap_se_ci():
    # Use treated mouse data from Table 2.1 and
    # results from Table 2.2 and Table 13.1 in
    # Bradley Efron and Robert Tibshirani,
    # "An Introduction to the Bootstrap"
    # (Chapman & Hall, 1993).
    data = np.array([94, 197, 16, 38, 99, 141, 23], dtype=np.float64)
    assert abs(np.mean(data) - 86.86) < 0.005  # this is just rounding error
    bsd = bootstrap_se_ci(data, 123456789, 1000, np.mean, alpha=0.025)
    # following comparisons are less precise because of r.n. stream differences
    assert abs(bsd['se'] / 23.02 - 1) < 0.02
    assert abs(bsd['cilo'] / 45.9 - 1) < 0.02
    assert abs(bsd['cihi'] / 135.4 - 1) < 0.03


def test_table_columns_labels():
    # check that length of two lists are the same
    assert len(DIST_TABLE_COLUMNS) == len(DIST_TABLE_LABELS)
    assert len(DIFF_TABLE_COLUMNS) == len(DIFF_TABLE_LABELS)<|MERGE_RESOLUTION|>--- conflicted
+++ resolved
@@ -125,23 +125,13 @@
                 5.8,
                 6.3,
                 8.1,
-<<<<<<< HEAD
                 11.5,
                 12.7,
                 55.2,
                 7.2,
                 4.7,
                 0.8]
-    if not np.allclose(diff[tabcol].values, expected,
-=======
-                10.6,
-                10.3,
-                53.0,
-                6.2,
-                3.5,
-                0.6]
     if not np.allclose(diff[tabcol].values.astype('float'), expected,
->>>>>>> be348786
                        atol=0.1, rtol=0.0):
         test_failure = True
         print('diff xdec', tabcol)
@@ -162,17 +152,10 @@
                 20.7,
                 23.0,
                 100.0,
-<<<<<<< HEAD
                 13.0,
                 8.5,
                 1.5]
-    if not np.allclose(diff[tabcol].values, expected,
-=======
-                11.7,
-                6.6,
-                1.1]
     if not np.allclose(diff[tabcol].values.astype('float'), expected,
->>>>>>> be348786
                        atol=0.1, rtol=0.0):
         test_failure = True
         print('diff xdec', tabcol)
@@ -210,7 +193,6 @@
     tabcol = 'iitax'
     expected = [0.0,
                 0.0,
-<<<<<<< HEAD
                 -0.2,
                 -3.5,
                 -5.8,
@@ -225,24 +207,7 @@
                 145.6,
                 269.7,
                 478.4]
-    if not np.allclose(dist[tabcol].values, expected,
-=======
-                -1.8,
-                2.0,
-                5.0,
-                6.7,
-                18.0,
-                26.1,
-                35.2,
-                82.7,
-                148.8,
-                734.1,
-                1056.9,
-                152.4,
-                234.7,
-                347.1]
     if not np.allclose(dist[tabcol].values.astype('float'), expected,
->>>>>>> be348786
                        atol=0.1, rtol=0.0):
         test_failure = True
         print('dist xdec', tabcol)
@@ -326,7 +291,6 @@
     tabcol = 'iitax'
     expected = [0.0,
                 0.0,
-<<<<<<< HEAD
                 -1.2,
                 -7.0,
                 0.2,
@@ -339,22 +303,7 @@
                 58.6,
                 316.2,
                 1191.8]
-    if not np.allclose(dist[tabcol], expected,
-=======
-                -0.5,
-                -0.1,
-                3.4,
-                9.3,
-                18.5,
-                54.6,
-                89.3,
-                298.0,
-                290.2,
-                99.5,
-                194.9,
-                1056.9]
     if not np.allclose(dist[tabcol].values.astype('float'), expected,
->>>>>>> be348786
                        atol=0.1, rtol=0.0):
         test_failure = True
         print('dist xbin', tabcol)
