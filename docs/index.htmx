<!DOCTYPE html>
<!-- #WARN# -->
<html>
<head>
<title>Using Tax-Calculator</title>
<style>
div { max-width: 19cm }
</style>
</head>
<body>
<div>

<h1 id="doc">Using Tax-Calculator</h1>

<p>This document tells you how to use Tax-Calculator, an open-source
federal income and payroll tax simulation model.  The two ways of
using Tax-Calculator described here require no computer programming.
If you are interested in Python programming with Tax-Calculator, you
should read the tested recipes in our
<a href="http://open-source-economics.github.io/Tax-Calculator/cookbook.html">
Tax-Calculator Cookbook</a>. If you want to participate in the
development of Tax-Calculator &mdash; by asking a question, reporting
a bug, improving the documentation or making an enhancement to the
Python source code &mdash; you should go to
the <a href="https://github.com/open-source-economics/Tax-Calculator">
developer website</a>.</p>

<<<<<<< HEAD
<p>Please cite the source of your analysis as <q>Tax-Calculator
(version #.#.#)</q> and link to this site.</p>
=======
<p>Please cite the source of your analysis as <q>Tax-Calculator v.
#.#.#, author's calculations.</q> If you wish to link to Tax-Calculator,
this page is preferred. Additionally, we strongly recommend that you 
provide a link to the materials required to replicate your
analysis or, at least, note that those materials are available 
upon request.</p>
>>>>>>> 57df1d34


<h2>Document Contents</h2>

<p><a href="#gui">TaxBrain GUI</a> to use Tax-Calculator via an
interactive web application</p>
<p><a href="#cli">tc CLI</a> to use Tax-Calculator on your computer
via the command line</p>
<p><a href="#pol">Policy Parameters</a> that specify tax reforms</p>
<p><a href="#input">Input Variables</a> that specify tax filing units</p>
<p><a href="#output">Output Variables</a> that describe tax results</p>
<p><a href="#params">Response Parameters</a> that specify reform responses</p>


<h2 id="gui">TaxBrain GUI</h2>

<p>You can use Tax-Calculator via a graphical user interface (GUI)
provided by the <a href="http://www.ospc.org/taxbrain/">TaxBrain web
application</a>.  This approach requires only an Internet connection
and web browser on your computer.  TaxBrain (TB) uses a micro dataset
to produce both aggregate and distributional reform estimates for each
of ten years for a tax reform you specify.  The calculations take just
a couple of minutes and there is flexibility to show different kinds
of distributional results as well as aggregate revenue results.</p>


<h3>Section Contents</h3>

<p><a href="#gui-spec-reform">Specify Tax Reform</a></p>
<p><a href="#gui-init-static">Initiate Static Analysis</a></p>
<p><a href="#gui-view-static">View/Download Static Results</a></p>
<p><a href="#gui-init-dynamic">Initiate Dynamic Analysis</a></p>


<h3 id="gui-spec-reform">Specify Tax Reform</h3>

<p>The first step in using TaxBrain is to set the Start Year for the
tax calculations.  Then specify the values of policy parameters that
you want to change in your reform.</p>

<p>By default the policy parameter boxes contain Start Year values.
Simply replace the current-law value with the Start Year reform value.
If some or all of your reform provisions are going to begin after the
Start Year, simply fill in the pre-reform years with asterisks.  So,
for example, if Start Year is 2017 and your reform calls for raising
the social security payroll tax rate to 13 percent in 2018 and then
to 14 percent in 2020, you would enter in that box the following:
<pre>*,0.13,*,0.14</pre>
This parameter is not indexed, so the 0.13 value for 2018 will be
extrapolated to 2019, and the 0.14 value for 2020 will be in force
in all subsequent years.</p>

<p><a href="#gui">Back to Section Contents</a></p>


<h3 id="gui-init-static">Initiate Static Analysis</h3>

<p>Simply click on the Show me the results! button to start the tax
calculations.  That button will use the full sample and take a couple
of minutes to compute revenue and distributional results for each of
ten years beginning with the Start Year you specified.</p>

<p>There is also a Quick Calculation! button that produces results
only for the Start Year using a sub-sample of the full sample.</p>

<p><a href="#gui">Back to Section Contents</a></p>


<h3 id="gui-view-static">View/Download Static Results</h3>

<p>After the tax calculations are completed, you are shown a results
page that presents various options: you can specify, view and download
a total liabilities table, your can specify, view and download a
distribution table, you can use your reform to conduct different types
of dynamic analysis (via the button labeled Link to Dynamic
Simulations), and finally, you can go back to the policy parameters
page to modify your reform (via the button labeled Edit Parameters).</p>

<p>There are three variants of the <b>total liabilities table</b>.
The variant shown initially is Change, meaning the amounts are the
difference between liabilities under your reform and the liabilities
projected for current-law policy.  You can also elect to see the
reform and current-law levels.</p>

<p>There are many variants of the <b>distribution table</b>.  Try
clicking on the options to the left to define the nature of the table
and the year for which it is constructed.  Try clicking on the options
to the right to specify which columns are included in the table.  An
easy way to uncheck all the column boxes is to double click on the
Select All box.</p>

<p>There are three download options for each of these two tables:</p>

<p><b>Print</b> creates a new page in your browser that is suitable
for printing.</p>

<p><b>Copy</b> puts the table on the clipboard of your local computer
so that you can paste it anywhere on your computer.  The copy on the
clipboard uses invisible tab characters to separate the table's
columns.</p>

<p><b>CSV</b> downloads to your computer a CSV-formatted file
containing the information in the table.  CSV-formatted files can be
easily imported into any spreadsheet program.</p>

<p><a href="#gui">Back to Section Contents</a></p>


<h3 id="gui-init-dynamic">Initiate Dynamic Analysis</h3>

<p>After clicking on the Link to Dynamic Simulations on the static
results page, you are presented with a page that allows you to choose
three different types of dynamic simulations to conduct on your tax
reform:</p>

<p><b>Partial Equilibrium Simulation</b> is described this way:
<i>This approach answers the question, <q>how would taxpayer behavior
(income and deductions) affect revenue if all other prices in the
economy could stay the same?</q></i></p>

<p><b>Overlapping Generations Simulation</b> is described this way:
<i>This approach answers the question, <q>how does tax policy affect
macroeconomic aggregates and prices?</q></i></p>

<p><b>Macro Elasticity Simulation</b> is described this way:
<i>This approach harnesses econometric estimates of the historical
relationship between tax policy and the macro economy to predict the
effect of tax reforms on economic growth.</i></p>

Clicking on one of these choices will allow you to specify some
addition economic response parameters and initiate the dynamic
analysis using your response parameter assumptions.

<p><a href="#gui">Back to Section Contents</a>&nbsp;&nbsp;
<a href="#doc">Back to Document Contents</a></p>


<h2 id="cli">tc CLI</h2>

<p>You can use Tax-Calculator on your own computer via a command line
interface (CLI) called tc.  This approach requires the installation of
Anaconda Python and the taxcalc package on your computer as well as
the use of a text editor to prepare simple files that are read by tc.
Computer programming knowledge is not required, but if you are
prevented from doing the easy installation or you are not willing to
work at the command line (Terminal on Mac or Command Prompt on
Windows) and use an editor (for example, TextEdit on Mac or Notepad on
Windows), then you should probably use the TaxBrain GUI.</p>

<p>If you are comfortable using an editor to prepare text files that
describe your tax reforms, but don't want to install Python and tc on
your computer, you can upload reform files to TaxBrain where all the
analysis is conducted (as described in the previous section).  If you
are interested in this file-upload approach, skip the first part of
this section, read the next part on how to specify policy reform
files, and then skip to the last part of this section on how to upload
files to TaxBrain.</p>


<h3>Section Contents</h3>

<p><a href="#cli-install-test">Install/Test tc CLI</a></p>
<p><a href="#cli-spec-reform">Specify Tax Reform</a></p>
<p><a href="#cli-spec-assump">Specify Analysis Assumptions</a></p>
<p><a href="#cli-spec-funits">Specify Filing Units</a></p>
<p><a href="#cli-init-analysis">Initiate Reform Analysis</a></p>
<p><a href="#cli-tab-results">Tabulate Reform Results</a></p>
<p><a href="#cli-taxbrain-upload">Upload Files to TaxBrain</a></p>


<h3 id="cli-install-test">Install/Test tc CLI</h3>

<p>Installation of tc CLI involves several steps:</p>

<p><b>Install the free Anaconda Python distribution</b> by going to
the <a href="https://www.continuum.io/downloads">Continuum Analytics
download page</a> and selecting a version of Python.  You can install
either Python 2.7 or Python 3.6 because we test Tax-Calculator with
both.  You must do this installation even if you already
have Python installed on your computer because the Anaconda
distribution contains all the additional Python packages that
Tax-Calculator uses to conduct tax calculations (many of which are not
included in other Python installations). You can install the Anaconda
distribution without having administrative privileges on your computer
and the Anaconda distribution will not interfere with any Python
installation that came as part of your computer’s operating
system.</p>

<p><b>Check your Anaconda Python installation</b> by entering the
following two commands at the operating system command prompt (which
is shown as <kbd>$</kbd> here, but would be <kbd>></kbd> on Windows)
in any directory:
<pre>$ conda --version</pre>
Expected output is something like <kbd>conda 4.3.17</kbd>
<pre>$ python --version</pre>
Expected output should contain either the <kbd>Python 2.7</kbd> or
the <kbd>Python 3.6</kbd> phrase as well as the
<kbd>Anaconda</kbd> phrase, the presence of which confirm that the
installation went smoothly.

<p><b>Install the free taxcalc package</b> by entering the following:
<pre>$ conda install -c ospc taxcalc</pre>
Expected output should contain information about all the additional
packages that Tax-Calculator needs.  After all that information has
been shown on the screen, press the <kbd>y</kbd> key to proceed with
the package installation.</p>

<p><b>Check your installation of tc</b> (the CLI to Tax-Calculator) by
entering the following:
<pre>$ tc --test</pre>
Expected output (after about twenty seconds) is <kbd>PASSED
TEST</kbd>.  If you get <kbd>FAILED TEST</kbd>, something went wrong
in the installation process.  If the installation test fails, please
report your experience by creating a new issue at
<a href="https://github.com/open-source-economics/Tax-Calculator/issues">
this website</a> or by sending an email to one of the core maintainers
of Tax-Calculator listed at the bottom of the <i>What is TaxBrain?</i>
page at <a href="http://www.ospc.org/taxbrain/">this website</a>.

<p>If your installation passes the test, you are ready to begin using
tc to analyze your tax reforms.  Continue reading this section for
information about how to do that.  But if you want a quick hint about
the range of tc capabilities, enter the following:
<pre>$ tc --help</pre>
</p>

<p>The basic idea of tc tax analysis is that each tax reform is
specified in a text file using a simple method to describe the details
of the reform.  Read the next part of this section to see how policy
reform files are formatted.</p>

<p><a href="#cli">Back to Section Contents</a></p>


<h3 id="cli-spec-reform">Specify Tax Reform</h3>

<p>The details of a tax reform are contained in a text file that you
write with a text editor.  The reform is expressed by specifying which
tax policy parameters are changed from their current-law values by the
reform.  The timing and magnitude of these policy parameter changes
are written in JSON, a simple and widely-used data-specification
language.</p>

<p>For several examples of reform files and the general rules for
writing JSON reform files, go
to <a href="https://github.com/open-source-economics/Tax-Calculator/blob/master/taxcalc/reforms/REFORMS.md">this
page</a>.</p>

<p>If you want to upload reform files to TaxBrain for static analysis
(rather than use the tc CLI on your computer for analysis), go to this
section's <a href="#cli-taxbrain-upload">last part</a>, which
discusses uploading files to TaxBrain.  If you want to assume any
responses to your tax reform (that is, if you want to conduct
non-static analysis), read the next part before going to the last
part.</p>

<p><a href="#cli">Back to Section Contents</a></p>


<h3 id="cli-spec-assump">Specify Analysis Assumptions</h3>

<p>This part explains how to specify response assumption files used in
non-static tax analysis.  If you want to start out doing static
analysis, you can skip this part now and come back to read it whenever
you want to go beyond static analysis.
The <a href="#cli-spec-funits">next part</a> of this section discusses
filing-unit input files.</p>

<p>The details of economic response assumptions are contained in a
text file that you write with a text editor.  The assumptions are
expressed by specifying which response parameters are changed from
their default values, all of which are zero.  The timing and magnitude of
these response parameter changes are written in JSON, a simple and
widely-used data-specification language.</p>

<p>For examples of response assumption files and the general rules for
writing JSON assumption files, go
to <a href="https://github.com/open-source-economics/Tax-Calculator/blob/master/taxcalc/responses/ASSUMPTIONS.md">this
page</a>.</p>

<p>If you want to upload policy reform and response assumption files
to TaxBrain, you can go directly to this
section's <a href="#cli-taxbrain-upload">last part</a>, which
discusses uploading files to TaxBrain.  If you want to analyze your
tax reforms on your own computer, go to the next part on how to
specify tax filing units used in the analysis.</p>

<p><a href="#cli">Back to Section Contents</a></p>


<h3 id="cli-spec-funits">Specify Filing Units</h3>

<p>The taxcalc package containing the tc CLI to Tax-Calculator does
not include the microsimulation sample used by TaxBrain.  This is
because, unlike Census survey public-use files, the IRS-SOI Public Use
File (PUF) is proprietary.  If you or your organization has paid IRS
to use the PUF version being used by TaxBrain, then it may be possible
for us to share with you our TaxBrain sample, which we
call <kbd>puf.csv</kbd> even though it contains CPS records that
represent non-filers.  Otherwise, you have three choices.</p>

<p><b>First</b>, you can easily create with an editor a CSV-formatted
file containing several filing units whose experience under your tax
reform is of interest to you.  Much of the public discussion of tax
reforms is of this type: how is this family or that family affected by
a reform; how do they fare under different reforms; etc.  Notice that
this kind of analysis of a few exemplary families is something you
cannot do on TaxBrain.  The test conducted to check the tc
installation has left one such file.  It is called <kbd>test.csv</kbd>
and contains two filing units with only wage and salary income: a
lower income family and a higher income family.  You can use the
<kbd>test.csv</kbd> file as tc input to analyze your tax reforms.
Before creating your own input files be sure to read the short set of
guidelines that appear after this list of three choices.</p>

<p><b>Second</b>, recently we made freely
available a public-use file containing only filing units derived from
several recent March CPS surveys.  For several reasons, the results generated
by this <kbd>cps.csv</kbd> file are substantially different from the results
generated by the <kbd>puf.csv</kbd> file.  The <kbd>cps.csv</kbd> file
contains a sample of the population while the <kbd>puf.csv</kbd> file
contains mostly a sample of income tax filers in which high-income
filing units are over represented.  Also, the <kbd>cps.csv</kbd> file
has many income variables that are missing (and assumed to be zero by
Tax-Calculator), which causes an understating of total incomes,
especially for those with high incomes.  All these differences
mean that the aggregate revenue and distributional results generated
when using the <kbd>cps.csv</kbd> file as input to Tax-Calculator can
be substantially different from the results generated when using the
<kbd>puf.csv</kbd> file as input.  And this is particularly true when
analyzing reforms that change the tax treatment of high-income filers.</p>

<p><b>Third</b>, when you want to estimate how your reform affects
total tax liabilities and/or the distribution of tax liabilities, you
can always upload your policy reform and response assumption files
to TaxBrain.  Combining this option with the first option provides a
complete tax analysis capability.
The <a href="#cli-taxbrain-upload">last part</a> of this section
describes how to upload files to TaxBrain.</p>

<p><b>Input-File-Preparation Guidelines</b></p>

<p>The tc CLI to Tax-Calculator is flexible enough to read almost any
kind of CSV-formatted input data on filing units as long as the
variable names correspond to those expected by Tax-Calculator.  The
only required input variables are <kbd>RECID</kbd> (a unique
filing-unit record identifier) and <kbd>MARS</kbd> (a positive-valued
filing-status indicator).  Other variables in the input file must have
variable names that are listed in the <a href="#input">Input
Variables</a> section for them to affect the tax calculations.  Any
variable listed in Input Variables that is not in an input file is
automatically set to zero for every filing unit.  Variables
in the input file that are not listed in Input Variables are ignored
by Tax-Calculator.</p>

<p>However, there are important data-preparation issues related to the
fact that the payroll tax is a tax on individuals, not on income-tax
filing units.  Tax-Calculator expects that the filing-unit total for
each of several earnings-related variables is split between the
taxpayer and the spouse.  It is the responsibility of anyone preparing
data for Tax-Calculator input to do this earnings splitting.  Here are
the relationships between the filing-unit variable and the taxpayer
(<kbd>p</kbd>) and spouse (<kbd>s</kbd>) variables expected by
Tax-Calculator:
<pre>
e00200 = e00200p + e00200s
e00900 = e00900p + e00900s
e02100 = e02100p + e02100s
</pre>
Obviously, when <kbd>MARS</kbd> is not equal to 2 (married filing
jointly), the values of the three <kbd>s</kbd> variables are zero and
the value of each <kbd>p</kbd> variable is equal to the value of its
corresponding filing-unit variable.  Note that the input file can
omit any one, or all, of these three sets variables.  If the three
variables in one of these sets are omitted, the required relationship
will be satisfied because zero equals zero plus zero.</p>

<p>But when including one of these three sets of variables, it is up
to you to specify the taxpayer-spouse split.  You will get an error
message from Tax-Calculator, and it will stop running, if you do not
split the filing-unit amount between taxpayer and spouse so that the
above equations hold for each filing unit in the input file.</p>

<p>In addition to this earnings-splitting data-preparation issue,
Tax-Calculator expects that the value of ordinary dividends
(<kbd>e00600</kbd>) will be no less than the value of qualified
dividends (<kbd>e00650</kbd>) for each filing unit.  Again, it is your
responsibility to prepare input data in a way that ensures this
relationship is true for each filing unit.</p>

<p><a href="#cli">Back to Section Contents</a></p>


<h3 id="cli-init-analysis">Initiate Reform Analysis</h3>

<p>The tc CLI to Tax-Calculator requires only an input file containing
one or more filing units.  A policy reform file is optional; no reform
file implies you want to analyze current-law policy.  A response
assumption file is also optional; no assumption file implies you want
to conduct static analysis.</p>

<p>Here we explain how to conduct tax analysis with the tc CLI by
presenting a series of examples and explaining what output is produced
in each example.  There are several types of output that tc can
generate so there will be more than a few examples.  The examples are
numbered in order to make it easier to refer to different examples.
All the examples assume that the input file is <kbd>test.csv</kbd>,
which was mentioned in previous part of this section.</p>

<p><pre>
(1)$ tc test.csv 2020
</pre></p>

<p>Example (1) produces a minimal output file containing 2020 tax
liabilities for each filing unit assuming the income amounts in the
input file are amounts for 2020 and assuming current-law tax policy
projected to 2020.  The name of the CSV-formatted output file is
<kbd>test-20-#-#.csv</kbd>.
The first <kbd>#</kbd> symbol indicates we did not specify a
policy reform file and the second <kbd>#</kbd> symbol indicates we did
not specify a response assumption file.  The variables included
in the minimal output file include:
<kbd>RECID</kbd> (of filing unit in the input file),
<kbd>YEAR</kbd> (specified when executing tc CLI),
<kbd>WEIGHT</kbd> (which is same as <kbd>s006</kbd>),
<kbd>INCTAX</kbd> (which is same as <kbd>iitax</kbd>),
<kbd>LSTAX</kbd> (which is same as <kbd>lumpsum_tax</kbd>) and
<kbd>PAYTAX</kbd> (which is same as <kbd>payroll_tax</kbd>).
</p>

<p>Also, documentation of the reform is always written to a text file
ending in <kbd>-doc.text</kbd>, which in this example would be
named <kbd>test-20-#-#-doc.text</kbd>.</p>

<p><pre>
(2)$ tc test.csv 2020 --dump
</pre></p>

<p>Example (2) produces a much more complete output file with the same
name <kbd>test-20-#-#.csv</kbd> as the minimal output file produced in
example (1).  No other output is generated other than the
<kbd>test-20-#-#-doc.text</kbd> file.   The
<kbd>--dump</kbd> option causes all the input variables (including the
one's understood by Tax-Calculator but not included
in <kbd>test.csv</kbd>, which are all zero) and all the output
variables calculated by Tax-Calculator to be included in the output
file.  For a complete list of input variables, see
the <a href="#input">Input Variables</a> section.  For a complete list
of output variables, see the <a href="#output">Output Variables</a>
section.  Since Tax-Calculator ignores variables in the input file
that are not in the Input Variables section, the dump output file in
example (2) can be used as an input file and it will produce exactly
the same tax liabilities (apart from rounding errors of one or two
cents) as in the original dump output.</p>

<p><pre>
(3)$ tc test.csv 2020 --sqldb
</pre></p>

<p>Example (3) produces the same dump output as example (2) except
that the dump output is written not to a CSV-formatted file, but to
the dump table in an SQLite3 database file, which is
called <kbd>test-20-#-#.db</kbd> in this example.  Because
the <kbd>--dump</kbd> option is not used in example (3), minimal
output will be written to the <kbd>test-20-#-#.csv</kbd> file.</p>

<p> Pros and cons of putting dump output in a CSV file or an SQLite3
database table:  The CSV file is almost twice as large as the
database, but it can be easily imported into a wide range of
statistical packages and spreadsheets.  The main advantage of the
SQLite3 database is that the Anaconda Python distribution includes
<a href="http://www.sqlite.org/cli.html">sqlite3</a> (or sqlite3.exe
on Windows), a command-line tool that can be used to tabulate dump
output using structured query language (SQL).  SQL is a language that
you use to specify the tabulation you want and the SQL database
figures out the procedure for generating your tabulation and then
executes that procedure; there is no computer programming involved.
We will give an example of SQL tabulation of dump output in the next
part of this section.</p>

<p><pre>
(4)$ tc test.csv 2020 --dump --sqldb
</pre></p>

<p>Example (4) shows that you can get dump output in the two different
formats from a single tc run.</p>

<p>The remaining examples use neither the <kbd>--dump</kbd> nor the
<kbd>--sqldb</kbd> option, and thus, produce minimal output for the
reform.  But either or both of those options could be used in all the
subsequent examples to generate more complete output for the reform.</p>

<p><pre>
(5)$ tc test.csv 2021 --reform ref3.json
</pre></p>

<p>Example (5) produces 2021 output for the filing units in the 
<kbd>test.csv</kbd> file using the policy reform specified in
the <kbd>ref3.json</kbd> file.  Because no <kbd>--assump</kbd>
option is used, the output results are produced using static analysis.
The name of the output file in this example is
<kbd>test-21-ref3-#.csv</kbd>.</p>

<p><pre>
(6)$ tc test.csv 2021 --reform ref3.json --assump res1.json
</pre></p>

<p>Example (6) produces 2021 output for the filing units in the 
<kbd>test.csv</kbd> file using the policy reform specified in
the <kbd>ref3.json</kbd> file and the response assumptions
specified in the <kbd>res1.json</kbd> file.  The output results
produced by this non-static analysis are written to the 
<kbd>test-21-ref3-res1.csv</kbd> file.</p>

<p>The following examples illustrate output options that work only if
each filing unit in the input file has a positive sampling weight
(<kbd>s006</kbd>).  So, we are going to use the <kbd>cps.csv</kbd>
file in these examples along with the policy reform specified in
the <kbd>ref3.json</kbd> file, the content of which is:
<pre>
// ref3.json raises personal exemption amount to 8000 in 2022,
// after which it continues to be indexed to price inflation.
{
    "policy": {
        "_II_em": {"2022": [8000]}
    }
}
</pre>
The output options illustrated in the following examples generate
tables of the post-reform level and the reform-induced change in tax
liability by income deciles as well as graphs of marginal and average
tax rates by income percentile.

<p><pre>
(7)$ tc cps.csv 2022 --reform ref3.json --tables
You loaded data for 2014.
Tax-Calculator startup automatically extrapolated your data to 2022.

(7)$ ls cps-22*
cps-22-ref3-#-doc.text	cps-22-ref3-#-tab.text	cps-22-ref3-#.csv

(7)$ cat cps-22-ref3-#-tab.text
Weighted Tax Reform Totals by Baseline Expanded-Income Decile
    Returns    ExpInc    IncTax    PayTax     LSTax    AllTax
       (#m)      ($b)      ($b)      ($b)      ($b)      ($b)
 0    17.93      -3.6      -2.1       3.6       0.0       1.5
 1    17.93     202.8     -15.4      13.7       0.0      -1.7
 2    17.93     353.5     -19.2      25.3       0.0       6.0
 3    17.93     513.8     -16.9      47.0       0.0      30.1
 4    17.93     696.3      -1.2      72.3       0.0      71.2
 5    17.93     928.0      24.0     104.3       0.0     128.2
 6    17.93    1246.3      59.9     147.5       0.0     207.4
 7    17.93    1723.5     121.0     215.3       0.0     336.3
 8    17.93    2497.1     224.8     317.9       0.0     542.6
 9    17.93    5949.7    1099.9     517.8       0.0    1617.8
 A   179.26   14107.4    1474.8    1464.8       0.0    2939.6

Weighted Tax Differences by Baseline Expanded-Income Decile
    Returns    ExpInc    IncTax    PayTax     LSTax    AllTax
       (#m)      ($b)      ($b)      ($b)      ($b)      ($b)
 0    17.93      -3.6       0.0       0.0       0.0       0.0
 1    17.93     202.8      -0.2       0.0       0.0      -0.2
 2    17.93     353.5      -1.8       0.0       0.0      -1.8
 3    17.93     513.8      -4.2       0.0       0.0      -4.2
 4    17.93     696.3      -7.3       0.0       0.0      -7.3
 5    17.93     928.0     -11.1       0.0       0.0     -11.1
 6    17.93    1246.3     -17.5       0.0       0.0     -17.5
 7    17.93    1723.5     -22.7       0.0       0.0     -22.7
 8    17.93    2497.1     -31.2       0.0       0.0     -31.2
 9    17.93    5949.7     -26.3       0.0       0.0     -26.3
 A   179.26   14107.4    -122.3       0.0       0.0    -122.3
</pre></p>

<p>Example (7) produces 2022 static output for the filing units in the
<kbd>cps.csv</kbd> file using the policy reform specified in
the <kbd>ref3.json</kbd> file.  Notice that Tax-Calculator knows to
extrapolate (or <q>age</q>) filing unit data in the <kbd>cps.csv</kbd>
file to the specified tax year.  It knows to do that because of the
special input file name <kbd>cps.csv</kbd>.  The tables produced by
this static analysis are written to the
<kbd>cps-22-ref3-#-tab.text</kbd> file.  Note that on Windows
you would use <kbd>dir</kbd> instead of <kbd>ls</kbd> and 
<kbd>type</kbd> instead of <kbd>cat</kbd>.</p>

<p><pre>
(8)$ tc cps.csv 2024 --reform ref3.json --graphs
You loaded data for 2014.
Tax-Calculator startup automatically extrapolated your data to 2024.

(8)$ ls cps-24*
cps-24-ref3-#-atr.html	cps-24-ref3-#-mtr.html
cps-24-ref3-#-doc.text	cps-24-ref3-#.csv
</pre></p>

<p>Example (8) is like example (7) except we ask for 2024 static
output and for graphs instead of tables, although we could ask for
both.  The HTML files containing the graphs can be viewed in your
browser.</p>

<p>Here is what the average tax rate graph
in <kbd>cps-24-ref3-#-atr.html</kbd> looks like.</p>

<p><img src="atr.png" alt="atr graph"></p>

<p>Here is what the marginal tax rate graph
in <kbd>cps-24-ref3-#-mtr.html</kbd> looks like:</p>

<p><img src="mtr.png" alt="mtr graph"></p>

<p>There is yet another tc CLI output option that writes to the screen
results from a normative welfare analysis of the specified policy
reform.  This <kbd>--ceeu</kbd> option produces experimental results
that make sense only with input files that contain representative
samples of the population such as the <kbd>cps.csv</kbd> file.  The
name of this option stands for certainty-equivalent expected utility.
If you want to use this output option, you should read the commented
Python source code for the <kbd>ce_aftertax_expanded_income</kbd>
function in the <kbd>taxcalc/utils.py</kbd> file at the
<a href="https://github.com/open-source-economics/Tax-Calculator">
developer website</a>.</p>

<p><a href="#cli">Back to Section Contents</a></p>


<h3 id="cli-tab-results">Tabulate Reform Results</h3>

<p>Given that tc CLI output can be written to either CSV-formatted
files or SQLite3 database files, there is an enormous range of
software tools that can be used to tabulate the output.  You can use
SAS or R, Stata or MATLAB, or even import output into a spreadsheet
(but this would seem to be the least useful option).  If you just
want to compare the contents of two output files, you can use your
favorite graphical diff program to view the two files <q>side by side</q>
with highlighting of numbers that are different.  The main point
is to use a software tool that is available to you and that you have
experience using.</p>

<p>Here we give some examples of using the <kbd>sqlite3</kbd>
command-line tool that is part of the Anaconda distribution (so it is
always available when using Tax-Calculator).  The first step, of
course, is to use the <kbd>--sqldb</kbd> option when running tc.  Then
you can use the <kbd>sqlite3</kbd> tool interactively or use it to
execute SQL scripts you have saved in a text file.  We'll provide
examples of both those approaches.  There are many online tutorials on
the SQL select command; if you want to learn more, search the
Internet.</p>

<p>First, we provide a simple example of using <kbd>sqlite3</kbd>
interactively.  This approach is ideal for exploratory data analysis.
Our example uses the <kbd>cps.csv</kbd> file as input, but you can do
the following with the output from any input file that has weights
(<kbd>s006</kbd>).  Also, we specify no policy reform file, so the
output is for current-law policy.  What you cannot see from the
following record of the analysis is that the <kbd>sqlite3</kbd> tool
keeps a command history, so pressing the up-arrow key will bring up
the prior command for editing.  This feature reduces substantially the
amount of typing required to conduct exploratory data analysis.
<pre>
$ tc cps.csv 2016 --sqldb
You loaded data for 2014.
Tax-Calculator startup automatically extrapolated your data to 2016.
$ sqlite3 cps-16-#-#.db
SQLite version 3.13.0 2016-05-18 10:57:30
Enter ".help" for usage hints.
sqlite> select count(*) from dump;
456465
sqlite> select count(*),sum(s006) from dump;
456465|165398918.379996
sqlite> select count(*),round(sum(s006)*1e-6,3) from dump;
456465|165.399
sqlite> select round(sum(s006)*1e-6,3) from dump where MARS=2;
68.234
sqlite> select MARS,round(sum(s006)*1e-6,3) from dump group by MARS;
1|87.385
2|68.234
4|9.781
sqlite> .quit
$
</pre>
</p>

<p>Second, we provide a simple example of using <kbd>sqlite3</kbd>
with SQL commands stored in a text file.  This approach is useful
if you want to tabulate many different output files in the same way.
This second example assumes that the first example has already
been done.  Note that on Windows you should replace <kbd>cat</kbd>
with <kbd>type</kbd>.
</p>
<pre>
$ cat tab.sql
-- tabulate weight of those with negative marginal income tax rates
select "weighted count of those with negative MTR",
        round(sum(s006)*1e-6,3)
from dump
where mtr_inctax < 0;

-- construct marginal income tax rate histogram with bin width 10
select "bin number|weighted count|average MTR in bin";
select round((mtr_inctax-5)/10) as mtr_bin, -- histogram bin number
       round(sum(s006)*1e-6,3), -- weight of those in bin (m#)
       -- weighted average marginal income tax rate on taxpayer earnings in bin:
       round(sum(mtr_inctax*s006)/sum(s006),2)
from dump
where mtr_inctax >= 0  -- include only those with positive MTR
group by mtr_bin
order by mtr_bin;

-- tabulate weight of all filing units
select "weighted count of all filing units",
        round(sum(s006)*1e-6,3)
from dump;

$ cat tab.sql | sqlite3 cps-16-#-#.db
weighted count of those with negative MTR|22.434
bin number|weighted count|average MTR in bin
-1.0|35.34|0.0
0.0|2.308|7.27
1.0|56.887|14.11
2.0|32.926|25.39
3.0|14.636|32.18
4.0|0.786|43.0
5.0|0.069|54.52
6.0|0.012|66.75
weighted count of all filing units|165.399
</pre>
The <kbd>cat</kbd> command writes the contents of
the <kbd>tab.sql</kbd> file to stdout.  We do nothing but that in the
first command in order to show you the file contents.  The second
command pipes the contents of the <kbd>tab.sql</kbd> file into
the <kbd>sqlite3</kbd> tool, which executes the SQL statements and
writes the tabulation results to stdout.  (If you're wondering about
the validity of those high marginal tax rates, rest assured that all
filing units with marginal income tax rates greater than seventy
percent have been checked by hand and are valid: most are
caught in the rapid phase-out of non-refundable education credits.
The negative
marginal tax rates are caused by refundable credits, primarily the
earned income tax credit.)</p>

<p>If you want to use the <kbd>sqlite3</kbd> tool to tabulate the
changes caused by a reform, use the tc CLI to generate two database
dump files (one for current-law policy and the other for your reform)
and then use the SQLite3 ATTACH command to make both database files
available in your SQLite tabulation session.</p>


<h3 id="cli-taxbrain-upload">Upload Files to TaxBrain</h3>

<p>Any policy reform or response assumption files you can use with tc
can be uploaded to trigger a TaxBrain run.  As mentioned above the
main advantages of doing this is getting access to the proprietary
<kbd>puf.csv</kbd> input file, getting fast execution of both reform
and current-law policy runs for ten years and getting the flexibility
to specify a variety of distributional tables.  All the TaxBrain results
can be downloaded to your computer for storage or for additional
analysis.</p>

<p>The files on your computer can be uploaded
at <a href="http://www.ospc.org/taxbrain/file/">the TaxBrain
file-upload page</a>.</p>

<p>An extended example of how preliminary tax analysis on your
computer can be combined with TaxBrain file-uploading is
<a href="https://github.com/open-source-economics/Tax-Calculator/issues/1335">here</a>.</p>

<p><a href="#cli">Back to Section Contents</a>&nbsp;&nbsp;
<a href="#doc">Back to Document Contents</a></p>


<h2 id="pol">Policy Parameters</h2>

<p>This section contains documentation of policy parameters in a
format that is easy to search and print.  The policy parameters are
grouped here as they are are on TaxBrain (TB).  Parameters understood
by Tax-Calculator and the tc CLI, but not available in the TaxBrain
GUI, are placed in an Other Parameters group at the end of the
section.</p>


<h3>Section Contents</h3>

<p><a href="#pol-parameter-indexing">Parameter Indexing</a></p>
<p><a href="#pol-payroll-taxes">Payroll Taxes</a></p>
<p><a href="#pol-social-security-taxability">Social Security Taxability</a></p>
<p><a href="#pol-above-the-line-deductions">Above The Line Deductions</a></p>
<p><a href="#pol-personal-exemptions">Personal Exemptions</a></p>
<p><a href="#pol-standard-deduction">Standard Deduction</a></p>
<p><a href="#pol-nonrefundable-credits">Nonrefundable Credits</a></p>
<p><a href="#pol-itemized-deductions">Itemized Deductions</a></p>
<p><a href="#pol-capital-gains-dividends">Capital Gains And Dividends</a></p>
<p><a href="#pol-personal-income">Personal Income</a></p>
<p><a href="#pol-other-taxes">Other Taxes</a></p>
<p><a href="#pol-refundable-credits">Refundable Credits</a></p>
<p><a href="#pol-surtaxes">Surtaxes</a></p>
<p><a href="#pol-ubi">Universal Basic Income</a></p>
<p><a href="#pol-other-parameters">Other Parameters</a></p>


<h3 id="pol-parameter-indexing"></a>Parameter Indexing</h3>

<!-- Parameter Indexing @ Offsets -->

<p><a href="#pol">Back to Section Contents</a></p>


<h3 id="pol-payroll-taxes"></a>Payroll Taxes</h3>

<!-- Payroll Taxes @ Social Security FICA -->

<!-- Payroll Taxes @ Medicare FICA -->

<!-- Payroll Taxes @ Additional Medicare FICA -->

<p><a href="#pol">Back to Section Contents</a></p>


<h3 id="pol-social-security-taxability">Social Security Taxability</h3>

<!-- Social Security Taxability @ Threshold For Social Security Benefit Taxability 1 -->

<!-- Social Security Taxability @ Threshold For Social Security Benefit Taxability 2 -->

<p><a href="#pol">Back to Section Contents</a></p>


<h3 id="pol-above-the-line-deductions">Above The Line Deductions</h3>

<!-- Above The Line Deductions @ Misc. Adjustment Haircuts -->

<!-- Above The Line Deductions @ Misc. Exclusions -->

<!-- Above The Line Deductions @ Child And Elderly Care -->

<p><a href="#pol">Back to Section Contents</a></p>


<h3 id="pol-personal-exemptions">Personal Exemptions</h3>

<!-- Personal Exemptions @ Personal And Dependent Exemption Amount -->

<!-- Personal Exemptions @ Personal Exemption Phaseout Rate -->

<!-- Personal Exemptions @ Repeal for Dependents Under Age 18 -->

<p><a href="#pol">Back to Section Contents</a></p>


<h3 id="pol-standard-deduction">Standard Deduction</h3>

<!-- Standard Deduction @ Standard Deduction Amount -->

<!-- Standard Deduction @ Additional Standard Deduction For Blind And Aged -->

<p><a href="#pol">Back to Section Contents</a></p>


<h3 id="pol-nonrefundable-credits">Nonrefundable Credits</h3>

<!-- Nonrefundable Credits @ Child And Dependent Care -->

<!-- Nonrefundable Credits @ Child Tax Credit -->

<!-- Nonrefundable Credits @ Misc. Credit Limits -->

<!-- Nonrefundable Credits @ Personal Nonrefundable Credit -->

<p><a href="#pol">Back to Section Contents</a></p>


<h3 id="pol-itemized-deductions">Itemized Deductions</h3>

<!-- Itemized Deductions @ Medical Expenses -->

<!-- Itemized Deductions @ State And Local Income And Sales Taxes -->

<!-- Itemized Deductions @ State, Local, And Foreign Real Estate Taxes -->

<!-- Itemized Deductions @ Interest Paid -->

<!-- Itemized Deductions @ Charity -->

<!-- Itemized Deductions @ Casualty -->

<!-- Itemized Deductions @ Miscellaneous -->

<!-- Itemized Deductions @ Itemized Deduction Limitation -->

<!-- Itemized Deductions @ Surtax On Itemized Deduction Benefits Above An AGI Threshold -->

<!-- Itemized Deductions @ Ceiling On The Benefit Of Itemized Deductions As A Percent Of Deductible Expenses -->

<!-- Itemized Deductions @ Ceiling On The Amount Of Itemized Deductions Allowed -->

<p><a href="#pol">Back to Section Contents</a></p>


<h3 id="pol-capital-gains-dividends">Capital Gains And Dividends</h3>

<!-- Capital Gains And Dividends @ Regular - Long Term Capital Gains And Qualified Dividends -->

<!-- Capital Gains And Dividends @ AMT - Long Term Capital Gains And Qualified Dividends -->

<!-- Capital Gains And Dividends @ Tax All Capital Gains And Dividends The Same As Regular Taxable Income -->

<p><a href="#pol">Back to Section Contents</a></p>


<h3 id="pol-personal-income">Personal Income</h3>

<!-- Personal Income @ Regular: Non-AMT, Non-Pass-Through -->

<!-- Personal Income @ Pass-Through -->

<!-- Personal Income @ Alternative Minimum Tax -->

<p><a href="#pol">Back to Section Contents</a></p>


<h3 id="pol-other-taxes">Other Taxes</h3>

<!-- Other Taxes @ Net Investment Income Tax -->

<p><a href="#pol">Back to Section Contents</a></p>


<h3 id="pol-refundable-credits">Refundable Credits</h3>

<!-- Refundable Credits @ Earned Income Tax Credit -->

<!-- Refundable Credits @ Additional Child Tax Credit -->

<!-- Refundable Credits @ New Refundable Child Tax Credit -->

<!-- Refundable Credits @ Personal Refundable Credit -->

<p><a href="#pol">Back to Section Contents</a></p>


<h3 id="pol-surtaxes">Surtaxes</h3>

<!-- Surtaxes @ New Minimum Tax -->

<!-- Surtaxes @ New AGI Surtax -->

<!-- Surtaxes @ Lump-Sum Tax -->

<p><a href="#pol">Back to Section Contents</a></p>


<h3 id="pol-ubi">Universal Basic Income</h3>

<!-- Universal Basic Income @ UBI Benefits -->

<!-- Universal Basic Income @ UBI Taxability -->

<p><a href="#pol">Back to Section Contents</a></p>


<h3 id="pol-other-parameters">Other Parameters</h3>

<!--  @  -->

<p><a href="#pol">Back to Section Contents</a>&nbsp;&nbsp;
<a href="#doc">Back to Document Contents</a></p>


<h2 id="input">Input Variables</h2>

<p>This section contains documentation of input variables in a format
that is easy to search and print. The input variables are ordered
alphabetically by name.  There are no subsections, just a long list
of input variables that Tax-Calculator is programmed to use in its
calculations.  The Availability information indicates which input
data files contain the variable.</p>

<!-- read@variables -->

<p><a href="#input">Back to Section Contents</a>&nbsp;&nbsp;
<a href="#doc">Back to Document Contents</a></p>


<h2 id="output">Output Variables</h2>

<p>This section contains documentation of output variables in a format
that is easy to search and print. The output variables are ordered
alphabetically by name.  There are no subsections, just a long list of
output variables that Tax-Calculator is programmed to calculate.</p>

<!-- calc@variables -->

<p><a href="#output">Back to Section Contents</a>&nbsp;&nbsp;
<a href="#doc">Back to Document Contents</a></p>


<h2 id="params">Response Parameters</h2>

<p>This section contains documentation of several sets of parameters
that characterize responses to a tax reform.  Consumption
parameters are used to compute marginal tax rates.  Behavior
parameters are used to compute changes in input variables caused by a
tax reform in a partial-equilibrium setting.  Growdiff parameters are
used to specify baseline differences and/or reform responses in the
annual rate of growth in economic variables.</p>

<p>All the response parameters can be used by the tc CLI, but only
those with a <i>TB Name</i> appear in the TaxBrain GUI.  All these
dynamic response parameters control advanced features of
Tax-Calculator, so understanding the
<a href="https://github.com/open-source-economics/Tax-Calculator/tree/master/taxcalc">source
code</a> that uses them is essential.  Each default parameter value is
zero and is projected into the future at that value, which implies no
response to the reform.  Using the default no-reform-response
assumption for all the response parameters generates a static analysis
of the tax reform.</p>


<h3>Section Contents</h3>

<p><a href="#params-consump">Consumption Parameters</a></p>
<p><a href="#params-behavior">Behavior Parameters</a></p>
<p><a href="#params-growdiff">Growdiff Parameters</a></p>


<h3 id="params-consump">Consumption Parameters</h3>

<!-- consumption@parameters -->

<p><a href="#params">Back to Section Contents</a></p>


<h3 id="params-behavior">Behavior Parameters</h3>

<!-- behavior@parameters -->

<p><a href="#params">Back to Section Contents</a></p>


<h3 id="params-growdiff">Growdiff Parameters</h3>

<!-- growdiff@parameters -->

<p><a href="#params">Back to Section Contents</a>&nbsp;&nbsp;
<a href="#doc">Back to Document Contents</a></p>


</div>
</body>
</html><|MERGE_RESOLUTION|>--- conflicted
+++ resolved
@@ -25,17 +25,12 @@
 the <a href="https://github.com/open-source-economics/Tax-Calculator">
 developer website</a>.</p>
 
-<<<<<<< HEAD
-<p>Please cite the source of your analysis as <q>Tax-Calculator
-(version #.#.#)</q> and link to this site.</p>
-=======
 <p>Please cite the source of your analysis as <q>Tax-Calculator v.
 #.#.#, author's calculations.</q> If you wish to link to Tax-Calculator,
 this page is preferred. Additionally, we strongly recommend that you 
 provide a link to the materials required to replicate your
 analysis or, at least, note that those materials are available 
 upon request.</p>
->>>>>>> 57df1d34
 
 
 <h2>Document Contents</h2>
