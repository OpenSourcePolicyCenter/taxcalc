"""
Testing file for calculate.py
"""

from pandas import DataFrame, concat
from taxcalc.calculate import *
from taxcalc.puf import *
from taxcalc.parameters import *
import taxcalc.parameters as parameters
#from timer.timed_calculate import *


def to_csv(fname, df):
    """
    Save this dataframe to a CSV file with name 'fname' and containing
    a header with the column names of the dataframe.
    """
    df.to_csv(fname, float_format= '%1.3f', sep=',', header=True, index=False)



def run(puf=True):
    """
    Run each function defined in calculate.py, saving the ouput to a CSV file.
    'puf' set to True by default, to use the 'puf2.csv' as an input
    
    For functions returning an additional non-global variable in addition
    to the DataFrame to be printed, one line saves the dataFrame to be printed 
    first, and then saves the variable to be used by a following function second. 
    """
<<<<<<< HEAD
    tax_dta = pd.read_csv("puf2.csv")
    params = Parameters()

    # Create a Public Use File object
    puf = PUF(tax_dta)
=======

    # Create a Parameters object
    params = Parameters()

    # Create a Public Use File object
    tax_dta = pd.read_csv("puf2.csv")
    puf = PUF(tax_dta)

    # Create a Calculator
    calc = Calculator(parameters=params, puf=puf)
    totaldf = calc.calc_all_test()

    # drop duplicates
    totaldf = totaldf.T.groupby(level=0).first().T

    to_csv("results_new.csv", totaldf)
>>>>>>> d67aa29f

    # Create a Calculator
    calc = Calculator(parameters=params, puf=puf)
    totaldf = calc.calc_all_test()
    to_csv("results.csv", totaldf)

if __name__ == '__main__':
    run()<|MERGE_RESOLUTION|>--- conflicted
+++ resolved
@@ -28,13 +28,6 @@
     to the DataFrame to be printed, one line saves the dataFrame to be printed 
     first, and then saves the variable to be used by a following function second. 
     """
-<<<<<<< HEAD
-    tax_dta = pd.read_csv("puf2.csv")
-    params = Parameters()
-
-    # Create a Public Use File object
-    puf = PUF(tax_dta)
-=======
 
     # Create a Parameters object
     params = Parameters()
@@ -50,12 +43,6 @@
     # drop duplicates
     totaldf = totaldf.T.groupby(level=0).first().T
 
-    to_csv("results_new.csv", totaldf)
->>>>>>> d67aa29f
-
-    # Create a Calculator
-    calc = Calculator(parameters=params, puf=puf)
-    totaldf = calc.calc_all_test()
     to_csv("results.csv", totaldf)
 
 if __name__ == '__main__':
