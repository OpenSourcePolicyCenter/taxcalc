--- conflicted
+++ resolved
@@ -16,11 +16,7 @@
 - pycodestyle
 - pylint
 - coverage
-<<<<<<< HEAD
-- "paramtools>=0.14.2"
-=======
 - "paramtools>=0.18.0"
->>>>>>> 7fc87302
 - pip
 - pip:
     - jupyter-book